--- conflicted
+++ resolved
@@ -41,12 +41,8 @@
  && apk del .build-deps
 
 COPY . /opt/mautrix-signal
-<<<<<<< HEAD
 RUN ./check-upgrade-numbers.sh
-RUN apk add git && pip3 install .[all] && apk del git \
-=======
 RUN apk add git && pip3 install --no-cache-dir .[all] && apk del git \
->>>>>>> 22ff4844
   # This doesn't make the image smaller, but it's needed so that the `version` command works properly
   && cp mautrix_signal/example-config.yaml . && rm -rf mautrix_signal .git build
 
