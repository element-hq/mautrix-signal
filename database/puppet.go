// mautrix-signal - A Matrix-signal puppeting bridge.
// Copyright (C) 2023 Scott Weber, Tulir Asokan
//
// This program is free software: you can redistribute it and/or modify
// it under the terms of the GNU Affero General Public License as published by
// the Free Software Foundation, either version 3 of the License, or
// (at your option) any later version.
//
// This program is distributed in the hope that it will be useful,
// but WITHOUT ANY WARRANTY; without even the implied warranty of
// MERCHANTABILITY or FITNESS FOR A PARTICULAR PURPOSE.  See the
// GNU Affero General Public License for more details.
//
// You should have received a copy of the GNU Affero General Public License
// along with this program.  If not, see <https://www.gnu.org/licenses/>.

package database

import (
	"context"
	"database/sql"
	"time"

	"github.com/google/uuid"
	"github.com/rs/zerolog"
	"go.mau.fi/util/dbutil"

	"github.com/element-hq/mautrix-go/id"
)

const (
	puppetBaseSelect = `
        SELECT uuid, number, name, name_quality, avatar_path, avatar_hash, avatar_url, name_set, avatar_set,
<<<<<<< HEAD
               contact_info_set, is_registered, custom_mxid, access_token, first_activity_ts, last_activity_ts
=======
               contact_info_set, is_registered, profile_fetched_at, custom_mxid, access_token
>>>>>>> 26e27fe9
        FROM puppet
	`
	getPuppetBySignalIDQuery   = puppetBaseSelect + `WHERE uuid=$1`
	getPuppetByNumberQuery     = puppetBaseSelect + `WHERE number=$1`
	getPuppetByCustomMXIDQuery = puppetBaseSelect + `WHERE custom_mxid=$1`
	getPuppetsWithCustomMXID   = puppetBaseSelect + `WHERE custom_mxid<>''`
	updatePuppetQuery          = `
		UPDATE puppet SET
			number=$2, name=$3, name_quality=$4, avatar_path=$5, avatar_hash=$6, avatar_url=$7,
			name_set=$8, avatar_set=$9, contact_info_set=$10, is_registered=$11, profile_fetched_at=$12,
			custom_mxid=$13, access_token=$14
		WHERE uuid=$1
	`
	insertPuppetQuery = `
		INSERT INTO puppet (
			uuid, number, name, name_quality, avatar_path, avatar_hash, avatar_url,
			name_set, avatar_set, contact_info_set, is_registered, profile_fetched_at,
			custom_mxid, access_token
		)
		VALUES (
			$1, $2, $3, $4, $5, $6, $7, $8, $9, $10, $11, $12, $13, $14
		)
	`
	oneDayMs = 24 * 60 * 60 * 1000
)

type PuppetQuery struct {
	*dbutil.QueryHelper[*Puppet]
}

type Puppet struct {
	qh *dbutil.QueryHelper[*Puppet]

	SignalID    uuid.UUID
	Number      string
	Name        string
	NameQuality int
	AvatarPath  string
	AvatarHash  string
	AvatarURL   id.ContentURI
	NameSet     bool
	AvatarSet   bool

	IsRegistered     bool
	ContactInfoSet   bool
	ProfileFetchedAt time.Time

<<<<<<< HEAD
	CustomMXID     id.UserID
	AccessToken    string
	ContactInfoSet bool

	FirstActivityTs int64
	LastActivityTs  int64
=======
	CustomMXID  id.UserID
	AccessToken string
>>>>>>> 26e27fe9
}

func newPuppet(qh *dbutil.QueryHelper[*Puppet]) *Puppet {
	return &Puppet{qh: qh}
}

func (pq *PuppetQuery) GetBySignalID(ctx context.Context, signalID uuid.UUID) (*Puppet, error) {
	return pq.QueryOne(ctx, getPuppetBySignalIDQuery, signalID)
}

func (pq *PuppetQuery) GetByNumber(ctx context.Context, number string) (*Puppet, error) {
	return pq.QueryOne(ctx, getPuppetByNumberQuery, number)
}

func (pq *PuppetQuery) GetByCustomMXID(ctx context.Context, mxid id.UserID) (*Puppet, error) {
	return pq.QueryOne(ctx, getPuppetByCustomMXIDQuery, mxid)
}

func (pq *PuppetQuery) GetAllWithCustomMXID(ctx context.Context) ([]*Puppet, error) {
	return pq.QueryMany(ctx, getPuppetsWithCustomMXID)
}

func (p *Puppet) Scan(row dbutil.Scannable) (*Puppet, error) {
	var number, customMXID sql.NullString
<<<<<<< HEAD
	var firstActivityTs, lastActivityTs sql.NullInt64
=======
	var profileFetchedAt sql.NullInt64
>>>>>>> 26e27fe9
	err := row.Scan(
		&p.SignalID,
		&number,
		&p.Name,
		&p.NameQuality,
		&p.AvatarPath,
		&p.AvatarHash,
		&p.AvatarURL,
		&p.NameSet,
		&p.AvatarSet,
		&p.ContactInfoSet,
		&p.IsRegistered,
		&profileFetchedAt,
		&customMXID,
		&p.AccessToken,
		&firstActivityTs,
		&lastActivityTs,
	)
	if err != nil {
		return nil, err
	}
	p.Number = number.String
	p.CustomMXID = id.UserID(customMXID.String)
<<<<<<< HEAD
	p.FirstActivityTs = firstActivityTs.Int64
	p.LastActivityTs = lastActivityTs.Int64
=======
	if profileFetchedAt.Valid {
		p.ProfileFetchedAt = time.UnixMilli(profileFetchedAt.Int64)
	}
>>>>>>> 26e27fe9
	return p, nil
}

func (p *Puppet) sqlVariables() []any {
	return []any{
		p.SignalID,
		dbutil.StrPtr(p.Number),
		p.Name,
		p.NameQuality,
		p.AvatarPath,
		p.AvatarHash,
		&p.AvatarURL,
		p.NameSet,
		p.AvatarSet,
		p.ContactInfoSet,
		p.IsRegistered,
		dbutil.UnixMilliPtr(p.ProfileFetchedAt),
		dbutil.StrPtr(p.CustomMXID),
		p.AccessToken,
	}
}

func (p *Puppet) Insert(ctx context.Context) error {
	return p.qh.Exec(ctx, insertPuppetQuery, p.sqlVariables()...)
}

func (p *Puppet) Update(ctx context.Context) error {
	return p.qh.Exec(ctx, updatePuppetQuery, p.sqlVariables()...)
}

func (p *Puppet) UpdateActivityTs(ctx context.Context, activityTs int64) {
	if p.LastActivityTs > activityTs {
		return
	}
	log := zerolog.Ctx(ctx).With().Stringer("signal_user_id", p.SignalID).Logger()
	log.Debug().Int64("activity_ts", activityTs).Msg("Updating activity time")
	p.LastActivityTs = activityTs
	err := p.qh.Exec(ctx, "UPDATE puppet SET last_activity_ts=$1 WHERE uuid=$2", p.LastActivityTs, p.SignalID)
	if err != nil {
		log.Warn().Err(err).Msg("Failed to update last_activity_ts")
	}

	if p.FirstActivityTs == 0 {
		p.FirstActivityTs = activityTs
		err = p.qh.Exec(ctx, "UPDATE puppet SET first_activity_ts=$1 WHERE uuid=$2 AND first_activity_ts is NULL", p.FirstActivityTs, p.SignalID)
		if err != nil {
			log.Warn().Err(err).Msg("Failed to update first_activity_ts")
		}
	}
}

func (pq *PuppetQuery) GetRecentlyActiveCount(ctx context.Context, minActivityDays uint, maxActivityDays *uint) (count uint, err error) {
	q := "SELECT COUNT(*) FROM puppet WHERE (last_activity_ts - first_activity_ts) > $1"
	var row *sql.Row
	lastActivityTs := oneDayMs * minActivityDays
	if maxActivityDays == nil {
		row = pq.GetDB().QueryRow(ctx, q, lastActivityTs)
	} else {
		q += " AND ($2 - last_activity_ts) <= $3"
		row = pq.GetDB().QueryRow(ctx, q, lastActivityTs, time.Now().UnixMilli(), oneDayMs*(*maxActivityDays))
	}
	err = row.Scan(&count)
	return
}<|MERGE_RESOLUTION|>--- conflicted
+++ resolved
@@ -31,11 +31,7 @@
 const (
 	puppetBaseSelect = `
         SELECT uuid, number, name, name_quality, avatar_path, avatar_hash, avatar_url, name_set, avatar_set,
-<<<<<<< HEAD
-               contact_info_set, is_registered, custom_mxid, access_token, first_activity_ts, last_activity_ts
-=======
-               contact_info_set, is_registered, profile_fetched_at, custom_mxid, access_token
->>>>>>> 26e27fe9
+               contact_info_set, is_registered, profile_fetched_at, custom_mxid, access_token, first_activity_ts, last_activity_ts
         FROM puppet
 	`
 	getPuppetBySignalIDQuery   = puppetBaseSelect + `WHERE uuid=$1`
@@ -83,17 +79,11 @@
 	ContactInfoSet   bool
 	ProfileFetchedAt time.Time
 
-<<<<<<< HEAD
-	CustomMXID     id.UserID
-	AccessToken    string
-	ContactInfoSet bool
+	CustomMXID  id.UserID
+	AccessToken string
 
 	FirstActivityTs int64
 	LastActivityTs  int64
-=======
-	CustomMXID  id.UserID
-	AccessToken string
->>>>>>> 26e27fe9
 }
 
 func newPuppet(qh *dbutil.QueryHelper[*Puppet]) *Puppet {
@@ -118,11 +108,8 @@
 
 func (p *Puppet) Scan(row dbutil.Scannable) (*Puppet, error) {
 	var number, customMXID sql.NullString
-<<<<<<< HEAD
+	var profileFetchedAt sql.NullInt64
 	var firstActivityTs, lastActivityTs sql.NullInt64
-=======
-	var profileFetchedAt sql.NullInt64
->>>>>>> 26e27fe9
 	err := row.Scan(
 		&p.SignalID,
 		&number,
@@ -146,14 +133,11 @@
 	}
 	p.Number = number.String
 	p.CustomMXID = id.UserID(customMXID.String)
-<<<<<<< HEAD
+	if profileFetchedAt.Valid {
+		p.ProfileFetchedAt = time.UnixMilli(profileFetchedAt.Int64)
+	}
 	p.FirstActivityTs = firstActivityTs.Int64
 	p.LastActivityTs = lastActivityTs.Int64
-=======
-	if profileFetchedAt.Valid {
-		p.ProfileFetchedAt = time.UnixMilli(profileFetchedAt.Int64)
-	}
->>>>>>> 26e27fe9
 	return p, nil
 }
 
