// mautrix-signal - A Matrix-signal puppeting bridge.
// Copyright (C) 2023 Scott Weber
//
// This program is free software: you can redistribute it and/or modify
// it under the terms of the GNU Affero General Public License as published by
// the Free Software Foundation, either version 3 of the License, or
// (at your option) any later version.
//
// This program is distributed in the hope that it will be useful,
// but WITHOUT ANY WARRANTY; without even the implied warranty of
// MERCHANTABILITY or FITNESS FOR A PARTICULAR PURPOSE.  See the
// GNU Affero General Public License for more details.
//
// You should have received a copy of the GNU Affero General Public License
// along with this program.  If not, see <https://www.gnu.org/licenses/>.

package main

import (
	"context"
	_ "embed"
	"fmt"
	"os"
	"sync"
	"time"

	"github.com/google/uuid"
	"github.com/rs/zerolog"
	"go.mau.fi/util/configupgrade"
	"go.mau.fi/util/dbutil"

	"github.com/element-hq/mautrix-go"
	"github.com/element-hq/mautrix-go/bridge"
	"github.com/element-hq/mautrix-go/bridge/bridgeconfig"
	"github.com/element-hq/mautrix-go/bridge/commands"
	"github.com/element-hq/mautrix-go/event"
	"github.com/element-hq/mautrix-go/format"
	"github.com/element-hq/mautrix-go/id"

	"github.com/element-hq/mautrix-signal/config"
	"github.com/element-hq/mautrix-signal/database"
	"github.com/element-hq/mautrix-signal/msgconv/matrixfmt"
	"github.com/element-hq/mautrix-signal/msgconv/signalfmt"
	"github.com/element-hq/mautrix-signal/pkg/signalmeow"
	"github.com/element-hq/mautrix-signal/pkg/signalmeow/store"
)

const activeUserMetricsIntervalSec = 60

//go:embed example-config.yaml
var ExampleConfig string

// Information to find out exactly which commit the bridge was built from.
// These are filled at build time with the -X linker flag.
var (
	Tag       = "unknown"
	Commit    = "unknown"
	BuildTime = "unknown"
)

type SignalBridge struct {
	bridge.Bridge

	Config    *config.Config
	DB        *database.Database
	Metrics   *MetricsHandler
	MeowStore *store.StoreContainer

	provisioning *ProvisioningAPI

	puppetActivity             *PuppetActivity
	activePuppetMetricLoopDone chan bool
	activePuppetMetricRequest  chan bool
	lastBlockingNotification   int64

	usersByMXID     map[id.UserID]*User
	usersBySignalID map[uuid.UUID]*User
	usersLock       sync.Mutex

	managementRooms     map[id.RoomID]*User
	managementRoomsLock sync.Mutex

	portalsByMXID map[id.RoomID]*Portal
	portalsByID   map[database.PortalKey]*Portal
	portalsLock   sync.Mutex

	puppets             map[uuid.UUID]*Puppet
	puppetsByCustomMXID map[id.UserID]*Puppet
	puppetsLock         sync.Mutex

	disappearingMessagesManager *DisappearingMessagesManager
}

var _ bridge.ChildOverride = (*SignalBridge)(nil)

func (br *SignalBridge) GetExampleConfig() string {
	return ExampleConfig
}

func (br *SignalBridge) GetConfigPtr() interface{} {
	br.Config = &config.Config{
		BaseConfig: &br.Bridge.Config,
	}
	br.Config.BaseConfig.Bridge = &br.Config.Bridge
	return br.Config
}

func (br *SignalBridge) Init() {
	br.CommandProcessor = commands.NewProcessor(&br.Bridge)
	br.RegisterCommands()

	signalmeow.SetLogger(br.ZLog.With().Str("component", "signalmeow").Logger())

	br.DB = database.New(br.Bridge.DB)
	br.MeowStore = store.NewStore(br.Bridge.DB, dbutil.ZeroLogger(br.ZLog.With().Str("db_section", "signalmeow").Logger()))

	ss := br.Config.Bridge.Provisioning.SharedSecret
	if len(ss) > 0 && ss != "disable" {
		br.provisioning = &ProvisioningAPI{bridge: br, log: br.ZLog.With().Str("component", "provisioning").Logger()}
	}
	br.disappearingMessagesManager = &DisappearingMessagesManager{
		DB:     br.DB,
		Log:    br.ZLog.With().Str("component", "disappearing messages").Logger(),
		Bridge: br,
	}

	br.Metrics = NewMetricsHandler(br.Config.Metrics.Listen, br.ZLog.With().Str("component", "metrics").Logger(), br.DB, br.puppetActivity)
	br.MatrixHandler.TrackEventDuration = br.Metrics.TrackMatrixEvent

	signalFormatParams = &signalfmt.FormatParams{
		GetUserInfo: func(ctx context.Context, u uuid.UUID) signalfmt.UserInfo {
			puppet := br.GetPuppetBySignalID(u)
			if puppet == nil {
				return signalfmt.UserInfo{}
			}
			user := br.GetUserBySignalID(u)
			if user != nil {
				return signalfmt.UserInfo{
					MXID: user.MXID,
					Name: puppet.Name,
				}
			}
			return signalfmt.UserInfo{
				MXID: puppet.MXID,
				Name: puppet.Name,
			}
		},
	}
	matrixFormatParams = &matrixfmt.HTMLParser{
		GetUUIDFromMXID: func(ctx context.Context, userID id.UserID) uuid.UUID {
			parsed, ok := br.ParsePuppetMXID(userID)
			if ok {
				return parsed
			}
			user := br.GetUserByMXIDIfExists(userID)
			if user != nil && user.SignalID != uuid.Nil {
				return user.SignalID
			}
			return uuid.Nil
		},
	}
}

func (br *SignalBridge) logLostPortals(ctx context.Context) {
	exists, err := br.DB.TableExists(ctx, "lost_portals")
	if err != nil {
		br.ZLog.Err(err).Msg("Failed to check if lost_portals table exists")
	} else if !exists {
		return
	}
	lostPortals, err := br.DB.LostPortal.GetAll(ctx)
	if err != nil {
		br.ZLog.Err(err).Msg("Failed to get lost portals")
		return
	} else if len(lostPortals) == 0 {
		return
	}
	lostCountByReceiver := make(map[string]int)
	for _, lost := range lostPortals {
		lostCountByReceiver[lost.Receiver]++
	}
	br.ZLog.Warn().
		Any("count_by_receiver", lostCountByReceiver).
		Msg("Some portals were discarded due to the receiver not being logged into the bridge anymore. " +
			"Use `!signal cleanup-lost-portals` to remove them from the database. " +
			"Alternatively, you can re-insert the data into the portal table with the appropriate receiver column to restore the portals.")
}

func (br *SignalBridge) Start() {
	go br.logLostPortals(context.TODO())
	err := br.MeowStore.Upgrade(context.TODO())
	if err != nil {
		br.ZLog.Fatal().Err(err).Msg("Failed to upgrade signalmeow database")
		os.Exit(15)
	}
	if br.provisioning != nil {
		br.ZLog.Debug().Msg("Initializing provisioning API")
		br.provisioning.Init()
	}
	go br.StartUsers()
	br.updateActivePuppetMetricNow()
	go br.loopActivePuppetMetric()
	if br.Config.Metrics.Enabled {
		go br.Metrics.Start()
	}
	go br.disappearingMessagesManager.StartDisappearingLoop(context.TODO())
}

func (br *SignalBridge) Stop() {
	br.Metrics.Stop()
	for _, user := range br.usersByMXID {
		br.ZLog.Debug().Stringer("user_id", user.MXID).Msg("Disconnecting user")
		err := user.Disconnect()
		if err != nil {
			br.ZLog.Debug().Err(err).
				Str("action", "stop").
				Stringer("user_id", user.MXID).
				Msg("Error on disconnect")
		}
	}
	close(br.activePuppetMetricLoopDone)
}

func (br *SignalBridge) GetIPortal(mxid id.RoomID) bridge.Portal {
	p := br.GetPortalByMXID(mxid)
	if p == nil {
		return nil
	}
	return p
}

func (br *SignalBridge) GetIUser(mxid id.UserID, create bool) bridge.User {
	p := br.GetUserByMXID(mxid)
	if p == nil {
		return nil
	}
	return p
}

func (br *SignalBridge) IsGhost(mxid id.UserID) bool {
	_, isGhost := br.ParsePuppetMXID(mxid)
	return isGhost
}

func (br *SignalBridge) GetIGhost(mxid id.UserID) bridge.Ghost {
	p := br.GetPuppetByMXID(mxid)
	if p == nil {
		return nil
	}
	return p
}

func (br *SignalBridge) CreatePrivatePortal(roomID id.RoomID, brInviter bridge.User, brGhost bridge.Ghost) {
	inviter := brInviter.(*User)
	puppet := brGhost.(*Puppet)

	log := br.ZLog.With().
		Str("action", "create private portal").
		Stringer("target_room_id", roomID).
		Stringer("inviter_mxid", brInviter.GetMXID()).
		Stringer("invitee_uuid", puppet.SignalID).
		Logger()
	log.Debug().Msg("Creating private chat portal")

	key := database.NewPortalKey(puppet.SignalID.String(), inviter.SignalID)
	portal := br.GetPortalByChatID(key)
	ctx := log.WithContext(context.TODO())

	if len(portal.MXID) == 0 {
		br.createPrivatePortalFromInvite(ctx, roomID, inviter, puppet, portal)
		return
	}
	log.Debug().
		Stringer("existing_room_id", portal.MXID).
		Msg("Existing private chat portal found, trying to invite user")

	ok := portal.ensureUserInvited(ctx, inviter)
	if !ok {
		log.Warn().Msg("Failed to invite user to existing private chat portal. Redirecting portal to new room")
		br.createPrivatePortalFromInvite(ctx, roomID, inviter, puppet, portal)
		return
	}
	intent := puppet.DefaultIntent()
	errorMessage := fmt.Sprintf("You already have a private chat portal with me at [%[1]s](https://matrix.to/#/%[1]s)", portal.MXID)
	errorContent := format.RenderMarkdown(errorMessage, true, false)
	_, _ = intent.SendMessageEvent(ctx, roomID, event.EventMessage, errorContent)
	log.Debug().Msg("Leaving ghost from private chat room after accepting invite because we already have a chat with the user")
	_, _ = intent.LeaveRoom(ctx, roomID)
}

func (br *SignalBridge) createPrivatePortalFromInvite(ctx context.Context, roomID id.RoomID, inviter *User, puppet *Puppet, portal *Portal) {
	log := zerolog.Ctx(ctx)
	log.Debug().Msg("Creating private portal from invite")

	// Check if room is already encrypted
	var existingEncryption event.EncryptionEventContent
	var encryptionEnabled bool
	err := portal.MainIntent().StateEvent(ctx, roomID, event.StateEncryption, "", &existingEncryption)
	if err != nil {
		log.Err(err).Msg("Failed to check if encryption is enabled in private chat room")
	} else {
		encryptionEnabled = existingEncryption.Algorithm == id.AlgorithmMegolmV1
	}
	portal.MXID = roomID
	br.portalsLock.Lock()
	br.portalsByMXID[portal.MXID] = portal
	br.portalsLock.Unlock()
	intent := puppet.DefaultIntent()

	if br.Config.Bridge.Encryption.Default || encryptionEnabled {
		log.Debug().Msg("Adding bridge bot to new private chat portal as encryption is enabled")
		_, err = intent.InviteUser(ctx, roomID, &mautrix.ReqInviteUser{UserID: br.Bot.UserID})
		if err != nil {
			log.Err(err).Msg("Failed to invite bridge bot to enable e2be")
		}
		err = br.Bot.EnsureJoined(ctx, roomID)
		if err != nil {
			log.Err(err).Msg("Failed to join as bridge bot to enable e2be")
		}
		if !encryptionEnabled {
			_, err = intent.SendStateEvent(ctx, roomID, event.StateEncryption, "", portal.getEncryptionEventContent())
			if err != nil {
				log.Err(err).Msg("Failed to enable e2be")
			}
		}
		br.AS.StateStore.SetMembership(ctx, roomID, inviter.MXID, event.MembershipJoin)
		br.AS.StateStore.SetMembership(ctx, roomID, puppet.MXID, event.MembershipJoin)
		br.AS.StateStore.SetMembership(ctx, roomID, br.Bot.UserID, event.MembershipJoin)
		portal.Encrypted = true
	}
	portal.UpdateDMInfo(ctx, true)
	_, _ = intent.SendNotice(ctx, roomID, "Private chat portal created")
	log.Info().Msg("Created private chat portal after invite")
}

func (br *SignalBridge) UpdateActivePuppetMetric() {
	defer func() {
		if recover() != nil {
			br.ZLog.Warn().Msg("Attempted to update active puppet metrics after bridge has stopped")
		}
	}()
	br.activePuppetMetricRequest <- true
}

func (br *SignalBridge) updateActivePuppetMetricNow() {
	br.ZLog.Debug().Msg("Updating active puppet count")
	br.updateActivePuppetMetric(br.ZLog)
}

func (br *SignalBridge) updateActivePuppetMetric(log *zerolog.Logger) {
	activeUsers, err := br.DB.Puppet.GetRecentlyActiveCount(
		context.TODO(),
		br.Config.Bridge.Limits.MinPuppetActivityDays,
		br.Config.Bridge.Limits.PuppetInactivityDays,
	)
	if err != nil {
		log.Warn().Msg("Failed to scan number of active puppets")
		return
	}

	if br.Config.Bridge.Limits.BlockOnLimitReached {
		blocked := br.Config.Bridge.Limits.MaxPuppetLimit < activeUsers
		if br.puppetActivity.isBlocked != blocked {
			br.puppetActivity.isBlocked = blocked
			br.notifyBridgeBlocked(blocked)
		}
	}
	log.Debug().Uint("active_puppet_count", activeUsers).Send()
	br.puppetActivity.currentUserCount = activeUsers

	if br.Config.Metrics.Enabled {
		br.Metrics.updatePuppetActivity()
	}
}

func (br *SignalBridge) loopActivePuppetMetric() {
	log := br.ZLog.With().Str("module", "mau.active_puppet_metric").Logger()

	ticker := time.Tick(activeUserMetricsIntervalSec * time.Second)
	for {
		select {
		case <-ticker:
			log.Info().Msg("Executing periodic active puppet metric check")
			br.updateActivePuppetMetric(&log)
		case <-br.activePuppetMetricRequest:
			br.updateActivePuppetMetricNow()
		case <-br.activePuppetMetricLoopDone:
			close(br.activePuppetMetricRequest)
			return
		}
	}
}

func (br *SignalBridge) notifyBridgeBlocked(isBlocked bool) {
	var msg string
	if isBlocked {
		msg = br.Config.Bridge.Limits.BlockBeginsNotification
		nextNotification := br.lastBlockingNotification + int64(br.Config.Bridge.Limits.BlockNotificationIntervalSeconds)
		// We're only checking if the block is active, since the unblock notification will not be resent and we want it ASAP
		if now := time.Now().Unix(); nextNotification > now {
			return
		} else {
			br.lastBlockingNotification = now
		}
	} else {
		msg = br.Config.Bridge.Limits.BlockEndsNotification
	}

	admins := make([]id.UserID, 0, len(br.Config.Bridge.Permissions))
	for key, permissionLevel := range br.Config.Bridge.Permissions {
		if permissionLevel == bridgeconfig.PermissionLevelAdmin {
			// Only explicit MXIDs are notified, not wildcards or domains
			if _, _, err := id.UserID(key).ParseAndValidate(); err == nil {
				admins = append(admins, id.UserID(key))
			}
		}
	}
	if len(admins) == 0 {
		br.ZLog.Debug().Msg("No bridge admins to notify about the bridge being blocked")
		return
	}

	allAdmins := string(admins[0])
	for _, adminMXID := range admins[1:] {
		allAdmins += "," + string(adminMXID)
	}
	br.ZLog.Debug().Str("admins", allAdmins).Msg("Notifying bridge admins about bridge being blocked")
	ctx := br.ZLog.WithContext(context.TODO())
	for _, adminMXID := range admins {
		admin := br.GetUserByMXID(adminMXID)
		if admin == nil {
			continue
		}

		roomID := admin.GetManagementRoomID()
		if roomID == "" {
			resp, err := br.Bot.CreateRoom(ctx, &mautrix.ReqCreateRoom{
				Name:     "Signal Bridge notice room",
				IsDirect: true,
				Invite:   []id.UserID{adminMXID},
			})
			if err != nil {
				br.ZLog.Warn().Err(err).Msg("Failed to create notice room")
				continue
			}
			roomID = resp.RoomID
			admin.SetManagementRoom(roomID)
		}

		// \u26a0 is a warning sign
		br.Bot.SendNotice(ctx, roomID, "\u26a0 "+msg)
	}
}

func main() {
	br := &SignalBridge{
		usersByMXID:     make(map[id.UserID]*User),
		usersBySignalID: make(map[uuid.UUID]*User),

		managementRooms: make(map[id.RoomID]*User),

		portalsByMXID: make(map[id.RoomID]*Portal),
		portalsByID:   make(map[database.PortalKey]*Portal),

		puppets:             make(map[uuid.UUID]*Puppet),
		puppetsByCustomMXID: make(map[id.UserID]*Puppet),

		puppetActivity: &PuppetActivity{
			currentUserCount: 0,
			isBlocked:        false,
		},
		activePuppetMetricLoopDone: make(chan bool),
		activePuppetMetricRequest:  make(chan bool),
	}
	br.Bridge = bridge.Bridge{
		Name:              "mautrix-signal",
		URL:               "https://github.com/element-hq/mautrix-signal",
		Description:       "A Matrix-Signal puppeting bridge.",
<<<<<<< HEAD
		Version:           "0.5.0-mod-2",
=======
		Version:           "0.5.1",
>>>>>>> cdab7f86
		ProtocolName:      "Signal",
		BeeperServiceName: "signal",
		BeeperNetworkName: "signal",

		CryptoPickleKey: "mautrix.bridge.e2ee",

		ConfigUpgrader: &configupgrade.StructUpgrader{
			SimpleUpgrader: configupgrade.SimpleUpgrader(config.DoUpgrade),
			Blocks:         config.SpacedBlocks,
			Base:           ExampleConfig,
		},

		Child: br,
	}
	br.InitVersion(Tag, Commit, BuildTime)

	br.Main()
}<|MERGE_RESOLUTION|>--- conflicted
+++ resolved
@@ -476,11 +476,7 @@
 		Name:              "mautrix-signal",
 		URL:               "https://github.com/element-hq/mautrix-signal",
 		Description:       "A Matrix-Signal puppeting bridge.",
-<<<<<<< HEAD
-		Version:           "0.5.0-mod-2",
-=======
-		Version:           "0.5.1",
->>>>>>> cdab7f86
+		Version:           "0.5.1-mod-1",
 		ProtocolName:      "Signal",
 		BeeperServiceName: "signal",
 		BeeperNetworkName: "signal",
