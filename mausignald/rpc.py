--- conflicted
+++ resolved
@@ -22,9 +22,16 @@
 DISCONNECT_EVENT = "_socket_disconnected"
 _SOCKET_LIMIT = 1024 * 1024  # 1 MiB
 
-EVENTS_COUNTER = Counter("bridge_signal_signald_events", "The number of events processed by the signald RPC handler", ["command", "result"])
-RECONNECTIONS_COUNTER = Counter("bridge_signal_signald_reconnections", "The number of reconnections made to signald")
+EVENTS_COUNTER = Counter(
+    "bridge_signal_signald_events",
+    "The number of events processed by the signald RPC handler",
+    ["command", "result"],
+)
+RECONNECTIONS_COUNTER = Counter(
+    "bridge_signal_signald_reconnections", "The number of reconnections made to signald"
+)
 CONNECTED_GAUGE = Gauge("bridge_signal_signald_connected", "Is the bridge connected to signald")
+
 
 class SignaldRPCClient:
     loop: asyncio.AbstractEventLoop
@@ -72,23 +79,6 @@
         await self._connect_future
 
     async def _communicate_forever(self) -> None:
-<<<<<<< HEAD
-        try:
-            while True:
-                await self._communicate_iteration()
-        except Exception:
-            self.log.exception("Fatal error in communication loop")
-            raise
-
-    async def _communicate_iteration(self) -> None:
-        try:
-            self._reader, self._writer = await asyncio.open_unix_connection(
-                self.socket_path, limit=_SOCKET_LIMIT)
-        except OSError as e:
-            self.log.error(f"Connection to {self.socket_path} failed: {e}, retrying in 5s")
-            await asyncio.sleep(5)
-            return
-=======
         while True:
             try:
                 self._reader, self._writer = await asyncio.open_unix_connection(
@@ -98,21 +88,20 @@
                 self.log.error(f"Connection to {self.socket_path} failed: {e}")
                 await asyncio.sleep(5)
                 continue
->>>>>>> f4269f80
-
-        self.log.debug(f"Connection to {self.socket_path} succeeded")
-        read_loop = asyncio.create_task(self._try_read_loop())
-        self.is_connected = True
-        CONNECTED_GAUGE.set(1)
-        await self._run_rpc_handler(CONNECT_EVENT, {})
-        self._connect_future.set_result(True)
-
-        await read_loop
-        self.is_connected = False
-        CONNECTED_GAUGE.set(0)
-        await self._run_rpc_handler(DISCONNECT_EVENT, {})
-        self._connect_future = self.loop.create_future()
-        RECONNECTIONS_COUNTER.inc(1)
+
+            self.log.debug(f"Connection to {self.socket_path} succeeded")
+            read_loop = asyncio.create_task(self._try_read_loop())
+            self.is_connected = True
+            CONNECTED_GAUGE.set(1)
+            await self._run_rpc_handler(CONNECT_EVENT, {})
+            self._connect_future.set_result(True)
+
+            await read_loop
+            self.is_connected = False
+            CONNECTED_GAUGE.set(0)
+            await self._run_rpc_handler(DISCONNECT_EVENT, {})
+            self._connect_future = self.loop.create_future()
+            RECONNECTIONS_COUNTER.inc(1)
 
     async def disconnect(self) -> None:
         if self._writer is not None:
