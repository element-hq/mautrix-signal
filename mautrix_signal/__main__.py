# mautrix-signal - A Matrix-Signal puppeting bridge
# Copyright (C) 2020 Tulir Asokan
#
# This program is free software: you can redistribute it and/or modify
# it under the terms of the GNU Affero General Public License as published by
# the Free Software Foundation, either version 3 of the License, or
# (at your option) any later version.
#
# This program is distributed in the hope that it will be useful,
# but WITHOUT ANY WARRANTY; without even the implied warranty of
# MERCHANTABILITY or FITNESS FOR A PARTICULAR PURPOSE.  See the
# GNU Affero General Public License for more details.
#
# You should have received a copy of the GNU Affero General Public License
# along with this program.  If not, see <https://www.gnu.org/licenses/>.
from typing import Dict, Any
from random import uniform
import asyncio
import logging
import time

from mautrix.bridge import Bridge
from mautrix.types import RoomID, UserID
<<<<<<< HEAD
from mautrix.util.async_db import Database
from mautrix.util.opt_prometheus import Gauge
=======
>>>>>>> 9d8eafea

from .version import version, linkified_version
from .config import Config
from .db import upgrade_table, init as init_db
from .matrix import MatrixHandler
from .signal import SignalHandler
from .user import User
from .portal import Portal
from .puppet import Puppet
from .web import ProvisioningAPI
from . import commands

ACTIVE_USER_METRICS_INTERVAL_S = 60
ONE_DAY_MS = 24 * 60 * 60 * 1000
SYNC_JITTER = 10

<<<<<<< HEAD
METRIC_ACTIVE_PUPPETS = Gauge('bridge_active_puppets_total', 'Number of active Signal users bridged into Matrix')
METRIC_BLOCKING = Gauge('bridge_blocked', 'Is the bridge currently blocking messages')
=======

>>>>>>> 9d8eafea
class SignalBridge(Bridge):
    module = "mautrix_signal"
    name = "mautrix-signal"
    command = "python -m mautrix-signal"
    description = "A Matrix-Signal puppeting bridge."
    repo_url = "https://github.com/mautrix/signal"
    real_user_content_key = "net.maunium.signal.puppet"
    version = version
    markdown_version = linkified_version
    config_class = Config
    matrix_class = MatrixHandler
    upgrade_table = upgrade_table

    matrix: MatrixHandler
    signal: SignalHandler
    config: Config
    provisioning_api: ProvisioningAPI
    periodic_sync_task: asyncio.Task
    periodic_active_metrics_task: asyncio.Task
    bridge_blocked: bool = False

    def prepare_db(self) -> None:
        super().prepare_db()
        init_db(self.db)

    def prepare_bridge(self) -> None:
        self.signal = SignalHandler(self)
        super().prepare_bridge()
        cfg = self.config["bridge.provisioning"]
        self.provisioning_api = ProvisioningAPI(self, cfg["shared_secret"])
        self.az.app.add_subapp(cfg["prefix"], self.provisioning_api.app)

    async def start(self) -> None:
        User.init_cls(self)
        self.add_startup_actions(Puppet.init_cls(self))
        Portal.init_cls(self)
        if self.config["bridge.resend_bridge_info"]:
            self.add_startup_actions(self.resend_bridge_info())
        self.add_startup_actions(self.signal.start())
        await super().start()
        self.periodic_sync_task = asyncio.create_task(self._periodic_sync_loop())
<<<<<<< HEAD
        self.periodic_active_metrics_task = asyncio.create_task(self._loop_active_puppet_metric())

    async def stop(self) -> None:
        await super().stop()
        await self.db.stop()
=======
        asyncio.create_task(Portal.start_disappearing_message_expirations())
>>>>>>> 9d8eafea

    @staticmethod
    async def _actual_periodic_sync_loop(log: logging.Logger, interval: int) -> None:
        while True:
            try:
                await asyncio.sleep(interval)
            except asyncio.CancelledError:
                return
            log.info("Executing periodic syncs")
            for user in User.by_username.values():
                # Add some randomness to the sync to avoid a thundering herd
                await asyncio.sleep(uniform(0, SYNC_JITTER))
                try:
                    await user.sync()
                except asyncio.CancelledError:
                    return
                except Exception:
                    log.exception("Error while syncing %s", user.mxid)

    async def _periodic_sync_loop(self) -> None:
        log = logging.getLogger("mau.periodic_sync")
        interval = self.config["bridge.periodic_sync"]
        if interval <= 0:
            log.debug("Periodic sync is not enabled")
            return
        log.debug("Starting periodic sync loop")
        await self._actual_periodic_sync_loop(log, interval)
        log.debug("Periodic sync stopped")

    def prepare_stop(self) -> None:
        self.add_shutdown_actions(self.signal.stop())
        for puppet in Puppet.by_custom_mxid.values():
            puppet.stop()

    async def resend_bridge_info(self) -> None:
        self.config["bridge.resend_bridge_info"] = False
        self.config.save()
        self.log.info("Re-sending bridge info state event to all portals")
        async for portal in Portal.all_with_room():
            await portal.update_bridge_info()
        self.log.info("Finished re-sending bridge info state events")

    async def get_user(self, user_id: UserID, create: bool = True) -> User:
        return await User.get_by_mxid(user_id, create=create)

    async def get_portal(self, room_id: RoomID) -> Portal:
        return await Portal.get_by_mxid(room_id)

    async def get_puppet(self, user_id: UserID, create: bool = False) -> Puppet:
        return await Puppet.get_by_mxid(user_id, create=create)

    async def get_double_puppet(self, user_id: UserID) -> Puppet:
        return await Puppet.get_by_custom_mxid(user_id)

    def is_bridge_ghost(self, user_id: UserID) -> bool:
        return bool(Puppet.get_id_from_mxid(user_id))

    async def _update_active_puppet_metric(self, log: logging.Logger) -> None:
        maxActivityDays = self.config['bridge.limits.puppet_inactivity_days']
        minActivityDays = self.config['bridge.limits.min_puppet_activity_days']
        users = await Puppet.all_with_initial_activity()
        currentMs = time.time() / 1000
        activeUsers = 0
        for user in users:
            daysOfActivity = (user.last_activity_ts - user.first_activity_ts / 1000) / ONE_DAY_MS
            # If maxActivityTime is not set, they are always active
            isActive = maxActivityDays is None or (currentMs - user.last_activity_ts) <= (maxActivityDays * ONE_DAY_MS) 
            if isActive and daysOfActivity > minActivityDays:
                activeUsers += 1
        blockOnLimitReached = self.config['bridge.limits.block_on_limit_reached']
        maxPuppetLimit = self.config['bridge.limits.max_puppet_limit']
        if blockOnLimitReached is not None and maxPuppetLimit is not None:
            self.bridge_blocked = maxPuppetLimit < activeUsers
            METRIC_BLOCKING.set(int(self.bridge_blocked))
        log.debug("Current active puppet count is %d", activeUsers)
        METRIC_ACTIVE_PUPPETS.set(activeUsers)

    async def _loop_active_puppet_metric(self) -> None:
        log = logging.getLogger("mau.active_puppet_metric")

        while True:
            try:
                await asyncio.sleep(ACTIVE_USER_METRICS_INTERVAL_S)
            except asyncio.CancelledError:
                return
            log.info("Executing periodic active puppet metric check")
            try:
                await self._update_active_puppet_metric(log)
            except asyncio.CancelledError:
                return
            except Exception as e:
                log.exception("Error while checking", e)

    async def count_logged_in_users(self) -> int:
        return len([user for user in User.by_username.values() if user.username])

    async def manhole_global_namespace(self, user_id: UserID) -> Dict[str, Any]:
        return {
            **await super().manhole_global_namespace(user_id),
            "User": User,
            "Portal": Portal,
            "Puppet": Puppet,
        }


SignalBridge().run()<|MERGE_RESOLUTION|>--- conflicted
+++ resolved
@@ -21,11 +21,8 @@
 
 from mautrix.bridge import Bridge
 from mautrix.types import RoomID, UserID
-<<<<<<< HEAD
-from mautrix.util.async_db import Database
 from mautrix.util.opt_prometheus import Gauge
-=======
->>>>>>> 9d8eafea
+
 
 from .version import version, linkified_version
 from .config import Config
@@ -42,12 +39,8 @@
 ONE_DAY_MS = 24 * 60 * 60 * 1000
 SYNC_JITTER = 10
 
-<<<<<<< HEAD
 METRIC_ACTIVE_PUPPETS = Gauge('bridge_active_puppets_total', 'Number of active Signal users bridged into Matrix')
 METRIC_BLOCKING = Gauge('bridge_blocked', 'Is the bridge currently blocking messages')
-=======
-
->>>>>>> 9d8eafea
 class SignalBridge(Bridge):
     module = "mautrix_signal"
     name = "mautrix-signal"
@@ -89,15 +82,12 @@
         self.add_startup_actions(self.signal.start())
         await super().start()
         self.periodic_sync_task = asyncio.create_task(self._periodic_sync_loop())
-<<<<<<< HEAD
         self.periodic_active_metrics_task = asyncio.create_task(self._loop_active_puppet_metric())
 
     async def stop(self) -> None:
         await super().stop()
         await self.db.stop()
-=======
         asyncio.create_task(Portal.start_disappearing_message_expirations())
->>>>>>> 9d8eafea
 
     @staticmethod
     async def _actual_periodic_sync_loop(log: logging.Logger, interval: int) -> None:
