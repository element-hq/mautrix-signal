# mautrix-signal - A Matrix-Signal puppeting bridge
# Copyright (C) 2020 Tulir Asokan
#
# This program is free software: you can redistribute it and/or modify
# it under the terms of the GNU Affero General Public License as published by
# the Free Software Foundation, either version 3 of the License, or
# (at your option) any later version.
#
# This program is distributed in the hope that it will be useful,
# but WITHOUT ANY WARRANTY; without even the implied warranty of
# MERCHANTABILITY or FITNESS FOR A PARTICULAR PURPOSE.  See the
# GNU Affero General Public License for more details.
#
# You should have received a copy of the GNU Affero General Public License
# along with this program.  If not, see <https://www.gnu.org/licenses/>.
from typing import Any, Dict
from random import uniform
import asyncio
import logging
import time

from mautrix.bridge import Bridge
from mautrix.types import MessageType, RoomID, TextMessageEventContent, UserID
from mautrix.util.opt_prometheus import Gauge

from . import commands
from .config import Config
from .db import init as init_db, upgrade_table
from .matrix import MatrixHandler
from .portal import Portal
from .puppet import Puppet
from .signal import SignalHandler
from .user import User
from .version import linkified_version, version
from .web import ProvisioningAPI

ACTIVE_USER_METRICS_INTERVAL_S = 60
ONE_DAY_MS = 24 * 60 * 60 * 1000
SYNC_JITTER = 10

METRIC_ACTIVE_PUPPETS = Gauge(
    "bridge_active_puppets_total", "Number of active Signal users bridged into Matrix"
)
METRIC_BLOCKING = Gauge("bridge_blocked", "Is the bridge currently blocking messages")


class SignalBridge(Bridge):
    module = "mautrix_signal"
    name = "mautrix-signal"
    command = "python -m mautrix-signal"
    description = "A Matrix-Signal puppeting bridge."
    repo_url = "https://github.com/mautrix/signal"
    version = version
    markdown_version = linkified_version
    config_class = Config
    matrix_class = MatrixHandler
    upgrade_table = upgrade_table

    matrix: MatrixHandler
    signal: SignalHandler
    config: Config
    provisioning_api: ProvisioningAPI
    periodic_sync_task: asyncio.Task
    periodic_active_metrics_task: asyncio.Task
    bridge_blocked: bool = False
    last_blocking_notification: int = 0

    def prepare_db(self) -> None:
        super().prepare_db()
        init_db(self.db)

    def prepare_bridge(self) -> None:
        self.signal = SignalHandler(self)
        super().prepare_bridge()
        cfg = self.config["bridge.provisioning"]
        self.provisioning_api = ProvisioningAPI(self, cfg["shared_secret"], cfg["segment_key"])
        self.az.app.add_subapp(cfg["prefix"], self.provisioning_api.app)

    async def start(self) -> None:
        User.init_cls(self)
        self.add_startup_actions(Puppet.init_cls(self))
        Portal.init_cls(self)
        self.add_startup_actions(Portal.restart_scheduled_disappearing())
        if self.config["bridge.resend_bridge_info"]:
            self.add_startup_actions(self.resend_bridge_info())
        self.add_startup_actions(self.signal.start())
        await super().start()
        self.periodic_sync_task = asyncio.create_task(self._periodic_sync_loop())
<<<<<<< HEAD
        self.periodic_active_metrics_task = asyncio.create_task(self._loop_active_puppet_metric())

    async def stop(self) -> None:
        await super().stop()
        await self.db.stop()
        asyncio.create_task(Portal.start_disappearing_message_expirations())
=======
>>>>>>> c4f7c975

    @staticmethod
    async def _actual_periodic_sync_loop(log: logging.Logger, interval: int) -> None:
        while True:
            try:
                await asyncio.sleep(interval)
            except asyncio.CancelledError:
                return
            log.info("Executing periodic syncs")
            for user in User.by_username.values():
                # Add some randomness to the sync to avoid a thundering herd
                await asyncio.sleep(uniform(0, SYNC_JITTER))
                try:
                    await user.sync()
                except asyncio.CancelledError:
                    return
                except Exception:
                    log.exception("Error while syncing %s", user.mxid)

    async def _periodic_sync_loop(self) -> None:
        log = logging.getLogger("mau.periodic_sync")
        interval = self.config["bridge.periodic_sync"]
        if interval <= 0:
            log.debug("Periodic sync is not enabled")
            return
        log.debug("Starting periodic sync loop")
        await self._actual_periodic_sync_loop(log, interval)
        log.debug("Periodic sync stopped")

    def prepare_stop(self) -> None:
        self.add_shutdown_actions(self.signal.stop())
        for puppet in Puppet.by_custom_mxid.values():
            puppet.stop()

    async def resend_bridge_info(self) -> None:
        self.config["bridge.resend_bridge_info"] = False
        self.config.save()
        self.log.info("Re-sending bridge info state event to all portals")
        async for portal in Portal.all_with_room():
            await portal.update_bridge_info()
        self.log.info("Finished re-sending bridge info state events")

    async def get_user(self, user_id: UserID, create: bool = True) -> User:
        return await User.get_by_mxid(user_id, create=create)

    async def get_portal(self, room_id: RoomID) -> Portal:
        return await Portal.get_by_mxid(room_id)

    async def get_puppet(self, user_id: UserID, create: bool = False) -> Puppet:
        return await Puppet.get_by_mxid(user_id, create=create)

    async def get_double_puppet(self, user_id: UserID) -> Puppet:
        return await Puppet.get_by_custom_mxid(user_id)

    def is_bridge_ghost(self, user_id: UserID) -> bool:
        return bool(Puppet.get_id_from_mxid(user_id))

    async def _update_active_puppet_metric(self, log: logging.Logger) -> None:
        maxActivityDays = self.config["bridge.limits.puppet_inactivity_days"]
        minActivityDays = self.config["bridge.limits.min_puppet_activity_days"]
        activeUsers = await Puppet.recently_active_count(minActivityDays, maxActivityDays)

        blockOnLimitReached = self.config["bridge.limits.block_on_limit_reached"]
        maxPuppetLimit = self.config["bridge.limits.max_puppet_limit"]
        if blockOnLimitReached is not None and maxPuppetLimit is not None:
            blocked = maxPuppetLimit < activeUsers
            if blocked and not self.bridge_blocked:
                await self._notify_bridge_blocked()
            if not blocked and self.bridge_blocked:
                await self._notify_bridge_blocked(False)
            self.bridge_blocked = blocked
            METRIC_BLOCKING.set(int(self.bridge_blocked))
        log.debug("Current active puppet count is %d", activeUsers)
        METRIC_ACTIVE_PUPPETS.set(activeUsers)

    async def _loop_active_puppet_metric(self) -> None:
        log = logging.getLogger("mau.active_puppet_metric")

        while True:
            try:
                await asyncio.sleep(ACTIVE_USER_METRICS_INTERVAL_S)
            except asyncio.CancelledError:
                return
            log.info("Executing periodic active puppet metric check")
            try:
                await self._update_active_puppet_metric(log)
            except asyncio.CancelledError:
                return
            except Exception as e:
                log.exception("Error while checking", e)

    async def count_logged_in_users(self) -> int:
        return len([user for user in User.by_username.values() if user.username])

    async def manhole_global_namespace(self, user_id: UserID) -> Dict[str, Any]:
        return {
            **await super().manhole_global_namespace(user_id),
            "User": User,
            "Portal": Portal,
            "Puppet": Puppet,
        }

    async def _notify_bridge_blocked(self, is_blocked: bool = True) -> None:
        msg = self.config["bridge.limits.block_ends_notification"]
        if is_blocked:
            msg = self.config["bridge.limits.block_begins_notification"]
            next_notification = self.last_blocking_notification + self.config["bridge.limits.block_notification_interval_seconds"]
            # We're only checking if the block is active, since the unblock notification will not be resent and we want it ASAP
            if next_notification > int(time.time()):
                return
            self.last_blocking_notification = int(time.time())

        admins = list(map(lambda entry: entry[0],
            filter(lambda entry: entry[1] == 'admin',
                self.config["bridge.permissions"].items()
            )
        ))
        if len(admins) == 0:
            self.log.debug('No bridge admins to notify about the bridge being blocked')
            return

        self.log.debug(f'Notifying bridge admins ({",".join(admins)}) about bridge being blocked')
        for admin_mxid in admins:
            admin = await User.get_by_mxid(admin_mxid, True) # create if needed
            if admin.notice_room is None:
                room_id = await self.az.intent.create_room(
                    name='Signal Bridge notice room',
                    is_direct=True,
                    invitees=[admin_mxid],
                )
                admin.notice_room = room_id
                admin.update()

            await self.az.intent.send_message(admin.notice_room, TextMessageEventContent(
                # \u26a0 is a warning sign
                msgtype=MessageType.NOTICE, body=f"\u26a0 {msg}"
            ))

SignalBridge().run()<|MERGE_RESOLUTION|>--- conflicted
+++ resolved
@@ -86,15 +86,7 @@
         self.add_startup_actions(self.signal.start())
         await super().start()
         self.periodic_sync_task = asyncio.create_task(self._periodic_sync_loop())
-<<<<<<< HEAD
         self.periodic_active_metrics_task = asyncio.create_task(self._loop_active_puppet_metric())
-
-    async def stop(self) -> None:
-        await super().stop()
-        await self.db.stop()
-        asyncio.create_task(Portal.start_disappearing_message_expirations())
-=======
->>>>>>> c4f7c975
 
     @staticmethod
     async def _actual_periodic_sync_loop(log: logging.Logger, interval: int) -> None:
