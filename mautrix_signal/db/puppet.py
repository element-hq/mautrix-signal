# mautrix-signal - A Matrix-Signal puppeting bridge
# Copyright (C) 2020 Tulir Asokan
#
# This program is free software: you can redistribute it and/or modify
# it under the terms of the GNU Affero General Public License as published by
# the Free Software Foundation, either version 3 of the License, or
# (at your option) any later version.
#
# This program is distributed in the hope that it will be useful,
# but WITHOUT ANY WARRANTY; without even the implied warranty of
# MERCHANTABILITY or FITNESS FOR A PARTICULAR PURPOSE.  See the
# GNU Affero General Public License for more details.
#
# You should have received a copy of the GNU Affero General Public License
# along with this program.  If not, see <https://www.gnu.org/licenses/>.
from __future__ import annotations

from typing import TYPE_CHECKING, ClassVar
from uuid import UUID
import logging
import time

from attr import dataclass
from yarl import URL
import asyncpg

from mautrix.types import ContentURI, SyncToken, UserID
from mautrix.util.async_db import Connection, Database

fake_db = Database.create("") if TYPE_CHECKING else None
log = logging.getLogger("puppet")

UPPER_ACTIVITY_LIMIT_MS = 60 * 1000 * 15  # 15 minutes
ONE_DAY_MS = 24 * 60 * 60 * 1000


@dataclass
class Puppet:
    db: ClassVar[Database] = fake_db

    uuid: UUID
    number: str | None
    name: str | None
    name_quality: int
    avatar_hash: str | None
    avatar_url: ContentURI | None
    name_set: bool
    avatar_set: bool
    contact_info_set: bool
    is_registered: bool

    custom_mxid: UserID | None
    access_token: str | None
    next_batch: SyncToken | None
    base_url: URL | None
    first_activity_ts: int | None
    last_activity_ts: int | None

    @property
    def _base_url_str(self) -> str | None:
        return str(self.base_url) if self.base_url else None

    @property
    def _values(self):
        return (
            self.uuid,
            self.number,
            self.name,
            self.name_quality,
            self.avatar_hash,
            self.avatar_url,
            self.name_set,
            self.avatar_set,
            self.contact_info_set,
            self.is_registered,
            self.custom_mxid,
            self.access_token,
            self.next_batch,
            self._base_url_str,
        )

    async def _delete_existing_number(self, conn: Connection) -> None:
        if not self.number:
            return
        await conn.execute(
            "UPDATE puppet SET number=null WHERE number=$1 AND uuid<>$2", self.number, self.uuid
        )

    async def insert(self) -> None:
        q = """
        INSERT INTO puppet (uuid, number, name, name_quality, avatar_hash, avatar_url,
                            name_set, avatar_set, contact_info_set, is_registered,
                            custom_mxid, access_token, next_batch, base_url)
        VALUES ($1, $2, $3, $4, $5, $6, $7, $8, $9, $10, $11, $12, $13, $14)
        """
        async with self.db.acquire() as conn, conn.transaction():
            await self._delete_existing_number(conn)
            await conn.execute(q, *self._values)

    async def _update_number(self) -> None:
        async with self.db.acquire() as conn, conn.transaction():
            await self._delete_existing_number(conn)
            await conn.execute("UPDATE puppet SET number=$1 WHERE uuid=$2", self.number, self.uuid)

    async def update(self) -> None:
        q = """
        UPDATE puppet
        SET number=$2, name=$3, name_quality=$4, avatar_hash=$5, avatar_url=$6,
            name_set=$7, avatar_set=$8, contact_info_set=$9, is_registered=$10,
            custom_mxid=$11, access_token=$12, next_batch=$13, base_url=$14
        WHERE uuid=$1
        """
        await self.db.execute(q, *self._values)

    async def update_activity_ts(self, activity_ts: int) -> None:
        if (time.time() * 1000) - activity_ts > 300000:
            return
        if self.last_activity_ts is not None and self.last_activity_ts > activity_ts:
            return

        log.debug("Updating activity time for %s to %d", self.uuid, activity_ts)
        self.last_activity_ts = activity_ts
        await self.db.execute(
            "UPDATE puppet SET last_activity_ts=$2 WHERE uuid=$1", self.uuid, self.last_activity_ts
        )
        if self.first_activity_ts is None:
            self.first_activity_ts = activity_ts
            await self.db.execute(
                "UPDATE puppet SET first_activity_ts=$2 WHERE uuid=$1", self.uuid, activity_ts
            )

    @classmethod
    def _from_row(cls, row: asyncpg.Record | None) -> Puppet | None:
        if not row:
            return None
        data = {**row}
        base_url_str = data.pop("base_url")
        base_url = URL(base_url_str) if base_url_str is not None else None
        return cls(base_url=base_url, **data)

<<<<<<< HEAD
    _select_base = (
        "SELECT uuid, number, name, name_quality, avatar_hash, avatar_url, name_set, avatar_set, "
        "       is_registered, custom_mxid, access_token, next_batch, base_url, "
        "       first_activity_ts, last_activity_ts "
        "FROM puppet"
    )
=======
    _select_base = """
        SELECT uuid, number, name, name_quality, avatar_hash, avatar_url, name_set, avatar_set,
               contact_info_set, is_registered, custom_mxid, access_token, next_batch, base_url
        FROM puppet
    """
>>>>>>> 64bfed8f

    @classmethod
    async def get_by_uuid(cls, uuid: UUID) -> Puppet | None:
        return cls._from_row(await cls.db.fetchrow(f"{cls._select_base} WHERE uuid=$1", uuid))

    @classmethod
    async def get_by_number(cls, number: str) -> Puppet | None:
        return cls._from_row(await cls.db.fetchrow(f"{cls._select_base} WHERE number=$1", number))

    @classmethod
    async def get_by_custom_mxid(cls, mxid: UserID) -> Puppet | None:
        return cls._from_row(
            await cls.db.fetchrow(f"{cls._select_base} WHERE custom_mxid=$1", mxid)
        )

    @classmethod
    async def all_with_custom_mxid(cls) -> list[Puppet]:
        return [
            cls._from_row(row)
            for row in await cls.db.fetch(f"{cls._select_base} WHERE custom_mxid IS NOT NULL")
        ]

    @classmethod
    async def recently_active_count(
        cls, min_activity_days: int, max_activity_days: int | None
    ) -> int:
        current_ms = time.time() * 1000
        query = "SELECT COUNT(*) FROM puppet WHERE (last_activity_ts - first_activity_ts) > $1"
        args = [ONE_DAY_MS * min_activity_days]
        if max_activity_days is not None:
            query += " AND ($2 - last_activity_ts) <= $3"
            args += [current_ms, ONE_DAY_MS * max_activity_days]
        return await cls.db.fetchval(query, *args)<|MERGE_RESOLUTION|>--- conflicted
+++ resolved
@@ -138,20 +138,12 @@
         base_url = URL(base_url_str) if base_url_str is not None else None
         return cls(base_url=base_url, **data)
 
-<<<<<<< HEAD
     _select_base = (
         "SELECT uuid, number, name, name_quality, avatar_hash, avatar_url, name_set, avatar_set, "
-        "       is_registered, custom_mxid, access_token, next_batch, base_url, "
+        "       contact_info_set, is_registered, custom_mxid, access_token, next_batch, base_url, "
         "       first_activity_ts, last_activity_ts "
         "FROM puppet"
     )
-=======
-    _select_base = """
-        SELECT uuid, number, name, name_quality, avatar_hash, avatar_url, name_set, avatar_set,
-               contact_info_set, is_registered, custom_mxid, access_token, next_batch, base_url
-        FROM puppet
-    """
->>>>>>> 64bfed8f
 
     @classmethod
     async def get_by_uuid(cls, uuid: UUID) -> Puppet | None:
