--- conflicted
+++ resolved
@@ -138,12 +138,8 @@
 
     _select_base = (
         "SELECT uuid, number, name, name_quality, avatar_hash, avatar_url, name_set, avatar_set, "
-<<<<<<< HEAD
-        "       uuid_registered, number_registered, custom_mxid, access_token, "
-        "       next_batch, base_url, first_activity_ts, last_activity_ts "
-=======
         "       is_registered, custom_mxid, access_token, next_batch, base_url "
->>>>>>> ddbcd47a
+        "       first_activity_ts, last_activity_ts "
         "FROM puppet"
     )
 
@@ -163,9 +159,10 @@
 
     @classmethod
     async def all_with_custom_mxid(cls) -> list[Puppet]:
-<<<<<<< HEAD
-        rows = await cls.db.fetch(f"{cls._select_base} WHERE custom_mxid IS NOT NULL")
-        return [cls._from_row(row) for row in rows]
+        return [
+            cls._from_row(row)
+            for row in await cls.db.fetch(f"{cls._select_base} WHERE custom_mxid IS NOT NULL")
+        ]
 
     @classmethod
     async def recently_active_count(
@@ -177,10 +174,4 @@
         if max_activity_days is not None:
             query += " AND ($2 - last_activity_ts) <= $3"
             args += [current_ms, ONE_DAY_MS * max_activity_days]
-        return await cls.db.fetchval(query, *args)
-=======
-        return [
-            cls._from_row(row)
-            for row in await cls.db.fetch(f"{cls._select_base} WHERE custom_mxid IS NOT NULL")
-        ]
->>>>>>> ddbcd47a
+        return await cls.db.fetchval(query, *args)