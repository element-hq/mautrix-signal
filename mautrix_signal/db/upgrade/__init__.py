from mautrix.util.async_db import UpgradeTable

upgrade_table = UpgradeTable()

from . import (  # isort:skip
    v00_latest_revision,
    v02_portal_avatar_info,
    v03_puppet_base_url,
    v04_phone_sender_identifier,
    v05_puppet_avatar_info,
    v06_portal_revision,
    v07_portal_relay_user,
<<<<<<< HEAD
    v08_user_activity,
    # NOTE:
    # Since we merged the schema update `v08_user_activity`, all upgrades since `8` must be bumped by one version to avoid a clash. Please do this when merging.
    v09_disappearing_messages,
    v10_group_topic,
    v11_puppet_name_quality,
=======
    v08_disappearing_messages,
    v09_group_topic,
    v10_puppet_name_quality,
    v11_drop_number_support,
>>>>>>> ddbcd47a
)<|MERGE_RESOLUTION|>--- conflicted
+++ resolved
@@ -10,17 +10,12 @@
     v05_puppet_avatar_info,
     v06_portal_revision,
     v07_portal_relay_user,
-<<<<<<< HEAD
     v08_user_activity,
     # NOTE:
     # Since we merged the schema update `v08_user_activity`, all upgrades since `8` must be bumped by one version to avoid a clash. Please do this when merging.
     v09_disappearing_messages,
     v10_group_topic,
     v11_puppet_name_quality,
-=======
-    v08_disappearing_messages,
-    v09_group_topic,
-    v10_puppet_name_quality,
-    v11_drop_number_support,
->>>>>>> ddbcd47a
+    v11_puppet_name_quality,
+    v12_drop_number_support,
 )