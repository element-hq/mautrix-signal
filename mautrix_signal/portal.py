--- conflicted
+++ resolved
@@ -251,18 +251,10 @@
 
     async def handle_matrix_message(self, sender: 'u.User', message: MessageEventContent,
                                     event_id: EventID) -> None:
-<<<<<<< HEAD
         if self.bridge.bridge_blocked:
             self.log.warn(f"Bridge is blocking messages, not handling message from {sender.mxid} {event_id}")
             return
 
-        if ((message.get(self.bridge.real_user_content_key, False)
-             and await p.Puppet.get_by_custom_mxid(sender.mxid))):
-            self.log.debug(f"Ignoring puppet-sent message by confirmed puppet user {sender.mxid}")
-            return
-
-=======
->>>>>>> e9c60936
         orig_sender = sender
         sender, is_relay = await self._get_relay_sender(sender, f"message {event_id}")
         if not sender:
