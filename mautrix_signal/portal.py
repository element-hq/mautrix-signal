--- conflicted
+++ resolved
@@ -291,12 +291,8 @@
         return str(path)
 
     async def _download_matrix_media(self, message: MediaMessageEventContent) -> str:
-<<<<<<< HEAD
-        if message.info and message.info.size and message.info.size > 100 * 10 ** 6:
-=======
         # Signal limits files to 100 MB
         if message.info and message.info.size and message.info.size > 100 * 10**6:
->>>>>>> e5f9f801
             raise AttachmentTooLargeError({"filename": message.body})
         if message.file:
             data = await self.main_intent.download_media(message.file.url)
