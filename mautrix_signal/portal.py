# mautrix-signal - A Matrix-Signal puppeting bridge
# Copyright (C) 2022 Tulir Asokan
#
# This program is free software: you can redistribute it and/or modify
# it under the terms of the GNU Affero General Public License as published by
# the Free Software Foundation, either version 3 of the License, or
# (at your option) any later version.
#
# This program is distributed in the hope that it will be useful,
# but WITHOUT ANY WARRANTY; without even the implied warranty of
# MERCHANTABILITY or FITNESS FOR A PARTICULAR PURPOSE.  See the
# GNU Affero General Public License for more details.
#
# You should have received a copy of the GNU Affero General Public License
# along with this program.  If not, see <https://www.gnu.org/licenses/>.
from __future__ import annotations

from typing import TYPE_CHECKING, Any, AsyncGenerator, Awaitable, Callable, Union, cast
from collections import deque
from uuid import UUID, uuid4
import asyncio
import hashlib
import mimetypes
import os
import os.path
import pathlib
import time

from mausignald.errors import NotConnected, ResponseError, RPCError
from mausignald.types import (
    AccessControlMode,
    Address,
    Attachment,
    Contact,
    Group,
    GroupAccessControl,
    GroupID,
    GroupMemberRole,
    GroupV2,
    GroupV2ID,
    Mention,
    MessageData,
    Profile,
    Quote,
    QuotedAttachment,
    Reaction,
    SharedContact,
    Sticker,
)
from mautrix.appservice import AppService, IntentAPI
from mautrix.bridge import BasePortal, async_getter_lock
from mautrix.errors import IntentError, MatrixError, MForbidden
from mautrix.types import (
    AudioInfo,
    ContentURI,
    EncryptedEvent,
    EventID,
    EventType,
    FileInfo,
    ImageInfo,
    MediaMessageEventContent,
    MessageEvent,
    MessageEventContent,
    MessageType,
    PowerLevelStateEventContent,
    RoomID,
    SingleReceiptEventContent,
    TextMessageEventContent,
    UserID,
    VideoInfo,
)
from mautrix.util import ffmpeg, variation_selector
from mautrix.util.bridge_state import BridgeStateEvent
from mautrix.util.format_duration import format_duration
from mautrix.util.message_send_checkpoint import MessageSendCheckpointStatus

from . import matrix as m, puppet as p, signal as s, user as u
from .config import Config
from .db import (
    DisappearingMessage,
    Message as DBMessage,
    Portal as DBPortal,
    Reaction as DBReaction,
)
from .formatter import matrix_to_signal, signal_to_matrix
from .util import id_to_str

if TYPE_CHECKING:
    from .__main__ import SignalBridge

try:
    from mautrix.crypto.attachments import decrypt_attachment, encrypt_attachment
except ImportError:
    encrypt_attachment = decrypt_attachment = None

try:
    from signalstickers_client import StickersClient
    from signalstickers_client.models import StickerPack
except ImportError:
    StickersClient = StickerPack = None

try:
    from mautrix.util import magic
except ImportError:
    magic = None

StateBridge = EventType.find("m.bridge", EventType.Class.STATE)
StateHalfShotBridge = EventType.find("uk.half-shot.bridge", EventType.Class.STATE)
ChatInfo = Union[Group, GroupV2, GroupV2ID, Contact, Profile, Address]
MAX_MATRIX_MESSAGE_SIZE = 60000


class Portal(DBPortal, BasePortal):
    by_mxid: dict[RoomID, Portal] = {}
    by_chat_id: dict[tuple[str, str], Portal] = {}
    _sticker_meta_cache: dict[str, StickerPack] = {}
    config: Config
    matrix: m.MatrixHandler
    signal: s.SignalHandler
    az: AppService
    private_chat_portal_meta: bool
    expiration_time: int | None

    _main_intent: IntentAPI | None
    _create_room_lock: asyncio.Lock
    _msgts_dedup: deque[tuple[Address, int]]
    _reaction_dedup: deque[tuple[Address, int, str, Address]]
    _reaction_lock: asyncio.Lock
    _pending_members: set[UUID] | None
    _expiration_lock: asyncio.Lock

    def __init__(
        self,
        chat_id: GroupID | Address,
        receiver: str,
        mxid: RoomID | None = None,
        name: str | None = None,
        avatar_hash: str | None = None,
        avatar_url: ContentURI | None = None,
        name_set: bool = False,
        avatar_set: bool = False,
        revision: int = 0,
        encrypted: bool = False,
        relay_user_id: UserID | None = None,
        expiration_time: int | None = None,
    ) -> None:
        super().__init__(
            chat_id,
            receiver,
            mxid,
            name,
            avatar_hash,
            avatar_url,
            name_set,
            avatar_set,
            revision,
            encrypted,
            relay_user_id,
            expiration_time,
        )
        self._create_room_lock = asyncio.Lock()
        self.log = self.log.getChild(self.chat_id_str)
        self._main_intent = None
        self._msgts_dedup = deque(maxlen=100)
        self._reaction_dedup = deque(maxlen=100)
        self._last_participant_update = set()
        self._reaction_lock = asyncio.Lock()
        self._pending_members = None
        self._relay_user = None
        self._expiration_lock = asyncio.Lock()

    @property
    def main_intent(self) -> IntentAPI:
        if not self._main_intent:
            raise ValueError("Portal must be postinit()ed before main_intent can be used")
        return self._main_intent

    @property
    def is_direct(self) -> bool:
        return isinstance(self.chat_id, Address)

    def handle_uuid_receive(self, uuid: UUID) -> None:
        if not self.is_direct or self.chat_id.uuid:
            raise ValueError(
                "handle_uuid_receive can only be used for private chat portals with a phone "
                "number chat_id"
            )
        del self.by_chat_id[(self.chat_id_str, self.receiver)]
        self.chat_id = Address(uuid=uuid)
        self.by_chat_id[(self.chat_id_str, self.receiver)] = self

    @classmethod
    def init_cls(cls, bridge: "SignalBridge") -> None:
        cls.config = bridge.config
        cls.matrix = bridge.matrix
        cls.signal = bridge.signal
        cls.az = bridge.az
        cls.loop = bridge.loop
        BasePortal.bridge = bridge
        cls.private_chat_portal_meta = cls.config["bridge.private_chat_portal_meta"]

    @classmethod
    async def start_disappearing_message_expirations(cls):
        await asyncio.gather(
            *(
                cls._expire_event(dm.room_id, dm.mxid, restart=True)
                for dm in await DisappearingMessage.get_all_scheduled()
                if dm.expiration_ts
            )
        )

    # region Misc

    async def _send_delivery_receipt(self, event_id: EventID) -> None:
        if event_id and self.config["bridge.delivery_receipts"]:
            try:
                await self.az.intent.mark_read(self.mxid, event_id)
            except Exception:
                self.log.exception("Failed to send delivery receipt for %s", event_id)

    async def _upsert_reaction(
        self,
        existing: DBReaction,
        intent: IntentAPI,
        mxid: EventID,
        sender: p.Puppet | u.User,
        message: DBMessage,
        emoji: str,
    ) -> None:
        if existing:
            self.log.debug(
                f"_upsert_reaction redacting {existing.mxid} and inserting {mxid}"
                f" (message: {message.mxid})"
            )
            try:
                await intent.redact(existing.mx_room, existing.mxid)
            except MForbidden:
                self.log.debug("Unexpected MForbidden redacting reaction", exc_info=True)
            await existing.edit(emoji=emoji, mxid=mxid, mx_room=message.mx_room)
        else:
            self.log.debug(f"_upsert_reaction inserting {mxid} (message: {message.mxid})")
            await DBReaction(
                mxid=mxid,
                mx_room=message.mx_room,
                emoji=emoji,
                signal_chat_id=self.chat_id,
                signal_receiver=self.receiver,
                msg_author=message.sender,
                msg_timestamp=message.timestamp,
                author=sender.address,
            ).insert()

    # endregion
    # region Matrix event handling

    @staticmethod
    async def _make_attachment(message: MediaMessageEventContent, path: str) -> Attachment:
        outgoing_filename = path
        if message.msgtype == MessageType.AUDIO:
            outgoing_filename = await ffmpeg.convert_path(
                path, ".m4a", output_args=("-c:a", "aac"), remove_input=True
            )
            message.info.mimetype = "audio/mp4"
        attachment = Attachment(
            custom_filename=message.body,
            content_type=message.info.mimetype,
            outgoing_filename=str(outgoing_filename),
        )
        info = message.info
        attachment.width = info.get("w", info.get("width", 0))
        attachment.height = info.get("h", info.get("height", 0))
        attachment.voice_note = message.msgtype == MessageType.AUDIO
        return attachment

    def _write_outgoing_file(self, data: bytes) -> str:
        dir = pathlib.Path(self.config["signal.outgoing_attachment_dir"])
        path = dir.joinpath(f"mautrix-signal-{str(uuid4())}")
        try:
            with open(path, "wb") as file:
                file.write(data)
        except FileNotFoundError:
            dir.mkdir(mode=0o755, parents=True, exist_ok=True)
            with open(path, "wb") as file:
                file.write(data)
        return str(path)

    async def _download_matrix_media(self, message: MediaMessageEventContent) -> str:
        if message.file:
            data = await self.main_intent.download_media(message.file.url)
            data = decrypt_attachment(
                data, message.file.key.key, message.file.hashes.get("sha256"), message.file.iv
            )
        else:
            data = await self.main_intent.download_media(message.url)
        return self._write_outgoing_file(data)

    async def handle_matrix_message(
        self, sender: u.User, message: MessageEventContent, event_id: EventID
    ) -> None:
<<<<<<< HEAD
        if self.bridge.bridge_blocked:
            self.log.warn(
                f"Bridge is blocking messages, not handling message from {sender.mxid} {event_id}"
            )
            return
=======
        try:
            await self._handle_matrix_message(sender, message, event_id)
        except Exception as e:
            self.log.exception(f"Failed to handle Matrix message {event_id}")
            sender.send_remote_checkpoint(
                MessageSendCheckpointStatus.PERM_FAILURE,
                event_id,
                self.mxid,
                EventType.ROOM_MESSAGE,
                message.msgtype,
                error=e,
            )
            auth_failed = (
                "org.whispersystems.signalservice.api.push.exceptions.AuthorizationFailedException"
            )
            if isinstance(e, ResponseError) and auth_failed in e.data.get("exceptions", []):
                await sender.push_bridge_state(BridgeStateEvent.BAD_CREDENTIALS, error=str(e))
            await self._send_message(
                self.main_intent,
                TextMessageEventContent(
                    msgtype=MessageType.NOTICE, body=f"\u26a0 Your message was not bridged: {e}"
                ),
            )

    async def _handle_matrix_message(
        self, sender: u.User, message: MessageEventContent, event_id: EventID
    ) -> None:
>>>>>>> b07c8c5a
        orig_sender = sender
        sender, is_relay = await self.get_relay_sender(sender, f"message {event_id}")
        if not sender:
            orig_sender.send_remote_checkpoint(
                status=MessageSendCheckpointStatus.PERM_FAILURE,
                event_id=event_id,
                room_id=self.mxid,
                event_type=EventType.ROOM_MESSAGE,
                message_type=message.msgtype,
                error="user is not logged in",
            )
            return
        elif is_relay:
            await self.apply_relay_message_format(orig_sender, message)

        request_id = int(time.time() * 1000)
        self._msgts_dedup.appendleft((sender.address, request_id))

        quote = None
        if message.get_reply_to():
            reply = await DBMessage.get_by_mxid(message.get_reply_to(), self.mxid)
            # TODO include actual text? either store in db or fetch event from homeserver
            if reply is not None:
                quote = Quote(id=reply.timestamp, author=reply.sender, text="")
                # TODO only send this when it's actually a reply to an attachment?
                #      Neither Signal Android nor iOS seem to care though, so this works too
                quote.attachments = [QuotedAttachment("", "")]

        attachments: list[Attachment] | None = None
        attachment_path: str | None = None
        mentions: list[Mention] | None = None
        if message.msgtype.is_text:
            text, mentions = await matrix_to_signal(message)
        elif message.msgtype.is_media:
            attachment_path = await self._download_matrix_media(message)
            attachment = await self._make_attachment(message, attachment_path)
            attachments = [attachment]
            text = message.body if is_relay else None
            self.log.trace("Formed outgoing attachment %s", attachment)
        else:
            self.log.debug(f"Unknown msgtype {message.msgtype} in Matrix message {event_id}")
            return

        self.log.debug(f"Sending Matrix message {event_id} to Signal with timestamp {request_id}")
        try:
            retry_count = await self._signal_send_with_retries(
                sender,
                message,
                event_id,
                username=sender.username,
                recipient=self.chat_id,
                body=text,
                mentions=mentions,
                quote=quote,
                attachments=attachments,
                timestamp=request_id,
            )
        except Exception:
            self.log.exception("Sending message failed")
            raise
        else:
            sender.send_remote_checkpoint(
                MessageSendCheckpointStatus.SUCCESS,
                event_id,
                self.mxid,
                EventType.ROOM_MESSAGE,
                message.msgtype,
                retry_num=retry_count,
            )
            await self._send_delivery_receipt(event_id)

            msg = DBMessage(
                mxid=event_id,
                mx_room=self.mxid,
                sender=sender.address,
                timestamp=request_id,
                signal_chat_id=self.chat_id,
                signal_receiver=self.receiver,
            )
            await msg.insert()
            self.log.info(
                f"Handled Matrix message roomId={self.mxid} evtId={event_id} msgType={message.msgtype} reqId={request_id} chatId={self.chat_id}"
            )
            if attachment_path and self.config["signal.remove_file_after_handling"]:
                try:
                    os.remove(attachment_path)
                except FileNotFoundError:
                    pass

            # Handle disappearing messages
            if self.expiration_time and (
                self.is_direct or self.config["signal.enable_disappearing_messages_in_groups"]
            ):
                dm = DisappearingMessage(self.mxid, event_id, self.expiration_time)
                await dm.insert()
                await Portal._expire_event(dm.room_id, dm.mxid)

    async def _signal_send_with_retries(
        self, sender: u.User, message: MessageEventContent, event_id: EventID, **send_args
    ) -> int:
        retry_count = 7
        retry_message_event_id = None
        for retry_num in range(retry_count):
            try:
                self.log.info(f"Send attempt {retry_num}")
                await self.signal.send(**send_args)

                # It was successful.
                if retry_message_event_id is not None:
                    await self.main_intent.redact(self.mxid, retry_message_event_id)
                return retry_num
            except NotConnected as e:
                # Only handle NotConnected exceptions so that other exceptions actually continue to
                # error.
                sleep_seconds = (retry_num + 1) ** 2
                msg = f"Not connected to signald. Going to sleep for {sleep_seconds}s. Error: {e}"
                self.log.exception(msg)
                sender.send_remote_checkpoint(
                    MessageSendCheckpointStatus.WILL_RETRY,
                    event_id,
                    self.mxid,
                    EventType.ROOM_MESSAGE,
                    message.msgtype,
                    error=msg,
                    retry_num=retry_num,
                )

                if retry_num > 2:
                    # User has waited > ~15 seconds, send a notice that we are retrying.
                    event_content = TextMessageEventContent(
                        MessageType.NOTICE,
                        f"There was an error connecting to signald. Waiting for {sleep_seconds} "
                        "before retrying.",
                    )
                    if retry_message_event_id is not None:
                        event_content.set_edit(retry_message_event_id)
                    new_event_id = await self.main_intent.send_message(self.mxid, event_content)
                    retry_message_event_id = retry_message_event_id or new_event_id

                await asyncio.sleep(sleep_seconds)

        if retry_message_event_id is not None:
            await self.main_intent.redact(self.mxid, retry_message_event_id)
        raise NotConnected(f"Connection to signald still did not work after {retry_count} retries")

    async def handle_matrix_reaction(
        self, sender: u.User, event_id: EventID, reacting_to: EventID, emoji: str
    ) -> None:
        if not await sender.is_logged_in():
            self.log.trace(f"Ignoring reaction by non-logged-in user {sender.mxid}")
            return

        # Signal doesn't seem to use variation selectors at all
        emoji = variation_selector.remove(emoji)

        message = await DBMessage.get_by_mxid(reacting_to, self.mxid)
        if not message:
            self.log.debug(f"Ignoring reaction to unknown event {reacting_to}")
            return

        existing = await DBReaction.get_by_signal_id(
            self.chat_id, self.receiver, message.sender, message.timestamp, sender.address
        )
        if existing and existing.emoji == emoji:
            return

        dedup_id = (message.sender, message.timestamp, emoji, sender.address)
        self._reaction_dedup.appendleft(dedup_id)
        async with self._reaction_lock:
            reaction = Reaction(
                emoji=emoji,
                remove=False,
                target_author=message.sender,
                target_sent_timestamp=message.timestamp,
            )
            try:
                await self.signal.react(
                    username=sender.username, recipient=self.chat_id, reaction=reaction
                )
            except Exception as e:
                sender.send_remote_checkpoint(
                    MessageSendCheckpointStatus.PERM_FAILURE,
                    event_id,
                    self.mxid,
                    EventType.REACTION,
                    error=e,
                )
            else:
                self.log.trace(f"{sender.mxid} reacted to {message.timestamp} with {emoji}")
                sender.send_remote_checkpoint(
                    MessageSendCheckpointStatus.SUCCESS, event_id, self.mxid, EventType.REACTION,
                )
                await self._upsert_reaction(
                    existing, self.main_intent, event_id, sender, message, emoji
                )
                await self._send_delivery_receipt(event_id)

    async def handle_matrix_redaction(
        self, sender: u.User, event_id: EventID, redaction_event_id: EventID
    ) -> None:
        if not await sender.is_logged_in():
            return

        message = await DBMessage.get_by_mxid(event_id, self.mxid)
        if message:
            try:
                await message.delete()
                await self.signal.remote_delete(
                    sender.username, recipient=self.chat_id, timestamp=message.timestamp
                )
            except Exception as e:
                self.log.exception("Removing message failed")
                sender.send_remote_checkpoint(
                    MessageSendCheckpointStatus.PERM_FAILURE,
                    redaction_event_id,
                    self.mxid,
                    EventType.ROOM_REDACTION,
                    error=e,
                )
            else:
                self.log.trace(f"Removed {message} after Matrix redaction")
                sender.send_remote_checkpoint(
                    MessageSendCheckpointStatus.SUCCESS,
                    redaction_event_id,
                    self.mxid,
                    EventType.ROOM_REDACTION,
                )
                await self._send_delivery_receipt(redaction_event_id)
            return

        reaction = await DBReaction.get_by_mxid(event_id, self.mxid)
        if reaction:
            try:
                await reaction.delete()
                remove_reaction = Reaction(
                    emoji=reaction.emoji,
                    remove=True,
                    target_author=reaction.msg_author,
                    target_sent_timestamp=reaction.msg_timestamp,
                )
                await self.signal.react(
                    username=sender.username, recipient=self.chat_id, reaction=remove_reaction
                )
            except Exception as e:
                self.log.exception("Removing reaction failed")
                sender.send_remote_checkpoint(
                    MessageSendCheckpointStatus.PERM_FAILURE,
                    redaction_event_id,
                    self.mxid,
                    EventType.ROOM_REDACTION,
                    error=e,
                )
            else:
                self.log.trace(f"Removed {reaction} after Matrix redaction")
                sender.send_remote_checkpoint(
                    MessageSendCheckpointStatus.SUCCESS,
                    redaction_event_id,
                    self.mxid,
                    EventType.ROOM_REDACTION,
                )
                await self._send_delivery_receipt(redaction_event_id)
            return

        sender.send_remote_checkpoint(
            MessageSendCheckpointStatus.PERM_FAILURE,
            redaction_event_id,
            self.mxid,
            EventType.ROOM_REDACTION,
            error=f"No message or reaction found for redaction",
        )

    async def handle_matrix_join(self, user: u.User) -> None:
        if self.is_direct or not await user.is_logged_in():
            return
        if self._pending_members is None:
            self.log.debug(
                f"{user.mxid} ({user.uuid}) joined room, but pending_members is None,"
                " updating chat info"
            )
            await self.update_info(user, GroupV2ID(id=self.chat_id))
        if self._pending_members is None:
            self.log.warning(
                f"Didn't get pending member list after info update, {user.mxid} ({user.uuid}) may"
                "not be in the group on Signal."
            )
        elif user.uuid in self._pending_members:
            self.log.debug(f"{user.mxid} ({user.uuid}) joined room, accepting invite on Signal")
            try:
                resp = await self.signal.accept_invitation(user.username, self.chat_id)
                self._pending_members.remove(user.uuid)
            except RPCError as e:
                await self.main_intent.send_notice(
                    self.mxid, f"\u26a0 Failed to accept invite on Signal: {e}"
                )
            else:
                await self.update_info(user, resp)

    async def handle_matrix_leave(self, user: u.User) -> None:
        if not await user.is_logged_in():
            return
        if self.is_direct:
            self.log.info(f"{user.mxid} left private chat portal with {self.chat_id}")
            if user.username == self.receiver:
                self.log.info(
                    f"{user.mxid} was the recipient of this portal. Cleaning up and deleting..."
                )
                await self.cleanup_and_delete()
        else:
            self.log.debug(f"{user.mxid} left portal to {self.chat_id}")
            # TODO cleanup if empty

    async def handle_matrix_name(self, user: u.User, name: str) -> None:
        if self.name == name or self.is_direct or not name:
            return
        sender, is_relay = await self.get_relay_sender(user, "name change")
        if not sender:
            return
        self.name = name
        self.log.debug(
            f"{user.mxid} changed the group name, sending to Signal through {sender.username}"
        )
        try:
            await self.signal.update_group(sender.username, self.chat_id, title=name)
        except Exception:
            self.log.exception("Failed to update Signal group name")
            self.name = None

    async def handle_matrix_avatar(self, user: u.User, url: ContentURI) -> None:
        if self.is_direct or not url:
            return
        sender, is_relay = await self.get_relay_sender(user, "avatar change")
        if not sender:
            return

        data = await self.main_intent.download_media(url)
        new_hash = hashlib.sha256(data).hexdigest()
        if new_hash == self.avatar_hash and self.avatar_set:
            self.log.debug(f"New avatar from Matrix set by {user.mxid} is same as current one")
            return
        self.avatar_url = url
        self.avatar_hash = new_hash
        path = self._write_outgoing_file(data)
        self.log.debug(
            f"{user.mxid} changed the group avatar, sending to Signal through {sender.username}"
        )
        try:
            await self.signal.update_group(sender.username, self.chat_id, avatar_path=path)
            self.avatar_set = True
        except Exception:
            self.log.exception("Failed to update Signal group avatar")
            self.avatar_set = False
        if self.config["signal.remove_file_after_handling"]:
            try:
                os.remove(path)
            except FileNotFoundError:
                pass

    @classmethod
    async def _expire_event(cls, room_id: RoomID, event_id: EventID, restart: bool = False):
        """
        Schedule a task to expire a an event. This should only be called once the message has been
        read, as the timer for redaction will start immediately, and there is no (supported)
        mechanism to stop the countdown, even after bridge restart.

        If there is already an expiration event for the given ``room_id`` and ``event_id``, it will
        not schedule a new task.
        """
        portal = await cls.get_by_mxid(room_id)
        if not portal:
            raise AttributeError(f"No portal found for {room_id}")

        # Need a lock around this critical section to make sure that we know if a task has been
        # created for this particular (room_id, event_id) combination.
        async with portal._expiration_lock:
            if (
                not portal.is_direct
                and not cls.config["signal.enable_disappearing_messages_in_groups"]
            ):
                portal.log.debug(
                    "Not expiring event in group message since "
                    "signal.enable_disappearing_messages_in_groups is not enabled."
                )
                await DisappearingMessage.delete(room_id, event_id)
                return

            disappearing_message = await DisappearingMessage.get(room_id, event_id)
            if disappearing_message is None:
                return
            wait = disappearing_message.expiration_seconds
            now = time.time()
            # If there is an expiration_ts, then there's already a task going, or it's a restart.
            # If it's a restart, then restart the countdown. This is fairly likely to occur if the
            # disappearance timeout is weeks.
            if disappearing_message.expiration_ts:
                if not restart:
                    portal.log.debug(f"Expiration task already exists for {event_id} in {room_id}")
                    return
                portal.log.debug(f"Resuming expiration for {event_id} in {room_id}")
                wait = (disappearing_message.expiration_ts / 1000) - now
            if wait < 0:
                wait = 0

            # Spawn the actual expiration task.
            asyncio.create_task(cls._expire_event_task(portal, event_id, wait))

            # Set the expiration_ts only after we have actually created the expiration task.
            if not disappearing_message.expiration_ts:
                await disappearing_message.set_expiration_ts(int((now + wait) * 1000))

    @classmethod
    async def _expire_event_task(cls, portal: Portal, event_id: EventID, wait: float):
        portal.log.debug(f"Redacting {event_id} in {wait} seconds")
        await asyncio.sleep(wait)

        async with portal._expiration_lock:
            if not await DisappearingMessage.get(portal.mxid, event_id):
                portal.log.debug(
                    f"{event_id} no longer in disappearing messages list, not redacting"
                )
                return

            portal.log.debug(f"Redacting {event_id} because it was expired")
            try:
                await portal.main_intent.redact(portal.mxid, event_id)
                portal.log.debug(f"Redacted {event_id} successfully")
            except Exception as e:
                portal.log.warning(f"Redacting expired event {event_id} failed", e)
            finally:
                await DisappearingMessage.delete(portal.mxid, event_id)

    async def handle_read_receipt(self, event_id: EventID, data: SingleReceiptEventContent):
        # Start the redaction timers for all the disappearing messages in the room when the user
        # reads the room. This is the behavior of the Signal clients.
        await asyncio.gather(
            *(
                Portal._expire_event(dm.room_id, dm.mxid)
                for dm in await DisappearingMessage.get_unscheduled_for_room(self.mxid)
            )
        )

    # endregion
    # region Signal event handling

    @staticmethod
    async def _resolve_address(address: Address) -> Address:
        puppet = await p.Puppet.get_by_address(address, create=False)
        return puppet.address

    async def _find_quote_event_id(self, quote: Quote | None) -> MessageEvent | EventID | None:
        if not quote:
            return None

        author_address = await self._resolve_address(quote.author)
        reply_msg = await DBMessage.get_by_signal_id(
            author_address, quote.id, self.chat_id, self.receiver
        )
        if not reply_msg:
            return None
        try:
            evt = await self.main_intent.get_event(self.mxid, reply_msg.mxid)
            if isinstance(evt, EncryptedEvent):
                return await self.matrix.e2ee.decrypt(evt, wait_session_timeout=0)
            return evt
        except MatrixError:
            return reply_msg.mxid

    async def handle_signal_message(
        self, source: u.User, sender: p.Puppet, message: MessageData
    ) -> None:
        if self.bridge.bridge_blocked:
            self.log.warn(
                f"Bridge is blocking messages, not handling message from {sender.uuid} {message.timestamp}"
            )
            return
        if (sender.address, message.timestamp) in self._msgts_dedup:
            self.log.debug(
                f"Ignoring message {message.timestamp} by {sender.uuid} as it was already handled "
                "(message.timestamp in dedup queue)"
            )
            await self.signal.send_receipt(
                source.username, sender.address, timestamps=[message.timestamp]
            )
            return
        old_message = await DBMessage.get_by_signal_id(
            sender.address, message.timestamp, self.chat_id, self.receiver
        )
        if old_message is not None:
            self.log.debug(
                f"Ignoring message {message.timestamp} by {sender.uuid} as it was already handled "
                "(message.id found in database)"
            )
            await self.signal.send_receipt(
                source.username, sender.address, timestamps=[message.timestamp]
            )
            return
        self.log.debug(f"Started handling message {message.timestamp} by {sender.uuid}")
        self.log.trace(f"Message content: {message}")
        self._msgts_dedup.appendleft((sender.address, message.timestamp))
        intent = sender.intent_for(self)
        await intent.set_typing(self.mxid, False)
        event_id = None
        reply_to = await self._find_quote_event_id(message.quote)

        if message.sticker:
            if message.sticker.attachment.incoming_filename:
                content = await self._handle_signal_attachment(
                    intent, message.sticker.attachment, sticker=True
                )
            elif StickersClient:
                content = await self._handle_signal_sticker(intent, message.sticker)
            else:
                self.log.debug(
                    f"Not handling sticker in {message.timestamp}: no incoming_filename and "
                    "signalstickers-client not installed."
                )
                return

            if content:
                if message.sticker.attachment.blurhash:
                    content.info["blurhash"] = message.sticker.attachment.blurhash
                    content.info["xyz.amorgan.blurhash"] = message.sticker.attachment.blurhash
                await self._add_sticker_meta(message.sticker, content)
                if reply_to and not message.body:
                    content.set_reply(reply_to)
                    reply_to = None
                event_id = await self._send_message(
                    intent, content, timestamp=message.timestamp, event_type=EventType.STICKER
                )

        for contact in message.contacts:
            content = await self._handle_signal_contact(contact)
            if reply_to and not message.body:
                content.set_reply(reply_to)
                reply_to = None
            event_id = await self._send_message(intent, content, timestamp=message.timestamp)

        is_first_text = True
        for attachment in message.attachments:
            if not attachment.incoming_filename:
                self.log.warning(
                    "Failed to bridge attachment, no incoming filename: %s", attachment
                )
                continue
            as_text = (
                is_first_text
                and attachment.content_type == "text/x-signal-plain"
                and attachment.size < MAX_MATRIX_MESSAGE_SIZE
            )
            content = await self._handle_signal_attachment(intent, attachment, text=as_text)
            if as_text:
                is_first_text = False
                message.body = ""
            if reply_to and not message.body:
                # If there's no text, set the first image as the reply
                content.set_reply(reply_to)
                reply_to = None
            event_id = await self._send_message(intent, content, timestamp=message.timestamp)

        if message.body:
            content = await signal_to_matrix(message)
            if reply_to:
                content.set_reply(reply_to)
            event_id = await self._send_message(intent, content, timestamp=message.timestamp)

        if event_id:
            msg = DBMessage(
                mxid=event_id,
                mx_room=self.mxid,
                sender=sender.address,
                timestamp=message.timestamp,
                signal_chat_id=self.chat_id,
                signal_receiver=self.receiver,
            )
            await msg.insert()
            await self.signal.send_receipt(
                source.username, sender.address, timestamps=[message.timestamp]
            )
            await self._send_delivery_receipt(event_id)
            await sender.update_activity_ts(message.timestamp)
            self.log.debug(f"Handled Signal message {message.timestamp} -> {event_id}")

            if message.expires_in_seconds and (
                self.is_direct or self.config["signal.enable_disappearing_messages_in_groups"]
            ):
                disappearing_message = DisappearingMessage(
                    self.mxid, event_id, message.expires_in_seconds
                )
                await disappearing_message.insert()
                self.log.debug(
                    f"{event_id} set to be redacted {message.expires_in_seconds} seconds after "
                    "room is read"
                )
        else:
            self.log.debug(f"Didn't get event ID for {message.timestamp}")

    @staticmethod
    async def _make_media_content(
        attachment: Attachment, data: bytes
    ) -> tuple[MediaMessageEventContent, bytes]:
        if attachment.content_type.startswith("image/"):
            msgtype = MessageType.IMAGE
            info = ImageInfo(
                mimetype=attachment.content_type, width=attachment.width, height=attachment.height
            )
        elif attachment.content_type.startswith("video/"):
            msgtype = MessageType.VIDEO
            info = VideoInfo(
                mimetype=attachment.content_type, width=attachment.width, height=attachment.height
            )
        elif attachment.voice_note or attachment.content_type.startswith("audio/"):
            msgtype = MessageType.AUDIO
            info = AudioInfo(
                mimetype=attachment.content_type if not attachment.voice_note else "audio/ogg"
            )
        else:
            msgtype = MessageType.FILE
            info = FileInfo(mimetype=attachment.content_type)
        if not attachment.custom_filename:
            ext = mimetypes.guess_extension(info.mimetype) or ""
            attachment.custom_filename = attachment.id + ext
        else:
            for ext in mimetypes.guess_all_extensions(info.mimetype):
                if attachment.custom_filename.endswith(ext):
                    break
            else:
                attachment.custom_filename += mimetypes.guess_extension(info.mimetype) or ""
        if attachment.blurhash:
            info["blurhash"] = attachment.blurhash
            info["xyz.amorgan.blurhash"] = attachment.blurhash
        content = MediaMessageEventContent(
            msgtype=msgtype, info=info, body=attachment.custom_filename
        )

        # If this is a voice note, add the additional voice message metadata and convert to OGG.
        if attachment.voice_note:
            content["org.matrix.msc1767.file"] = {
                "url": content.url,
                "name": content.body,
                **(content.file.serialize() if content.file else {}),
                **(content.info.serialize() if content.info else {}),
            }
            content["org.matrix.msc3245.voice"] = {}
            data = await ffmpeg.convert_bytes(
                data, ".ogg", output_args=("-c:a", "libopus"), input_mime=attachment.content_type
            )

        return content, data

    async def _handle_signal_attachment(
        self, intent: IntentAPI, attachment: Attachment, sticker: bool = False, text: bool = False
    ) -> MediaMessageEventContent | TextMessageEventContent:
        self.log.trace(f"Reuploading attachment {attachment}")
        if not attachment.content_type:
            attachment.content_type = (
                magic.mimetype(attachment.incoming_filename)
                if magic is not None
                else "application/octet-stream"
            )

        with open(attachment.incoming_filename, "rb") as file:
            data = file.read()
        if self.config["signal.remove_file_after_handling"]:
            os.remove(attachment.incoming_filename)

        if text:
            assert attachment.content_type == "text/x-signal-plain"
            assert attachment.size < MAX_MATRIX_MESSAGE_SIZE
            content = TextMessageEventContent(msgtype=MessageType.TEXT, body=data.decode("utf-8"))
            return content

        content, data = await self._make_media_content(attachment, data)
        if sticker:
            self._adjust_sticker_size(content.info)

        await self._upload_attachment(intent, content, data, attachment.id)
        return content

    @staticmethod
    async def _handle_signal_contact(contact: SharedContact) -> TextMessageEventContent:
        msg = f"Shared contact: {contact.name!s}"
        if contact.phone:
            msg += "\n"
            for phone in contact.phone:
                msg += f"\nPhone: {phone.value} ({phone.type_or_label})"
        if contact.email:
            msg += "\n"
            for email in contact.email:
                msg += f"\nEmail: {email.value} ({email.type_or_label})"
        content = TextMessageEventContent(msgtype=MessageType.TEXT, body=msg)
        content["fi.mau.signal.contact"] = contact.serialize()
        return content

    async def _add_sticker_meta(self, sticker: Sticker, content: MediaMessageEventContent) -> None:
        try:
            pack = self._sticker_meta_cache[sticker.pack_id]
        except KeyError:
            self.log.debug(f"Fetching sticker pack metadata for {sticker.pack_id}")
            try:
                async with StickersClient() as client:
                    pack = await client.get_pack_metadata(sticker.pack_id, sticker.pack_key)
                self._sticker_meta_cache[sticker.pack_id] = pack
            except Exception:
                self.log.warning(
                    f"Failed to fetch pack metadata for {sticker.pack_id}", exc_info=True
                )
                pack = None
        if not pack:
            content.info["fi.mau.signal.sticker"] = {
                "id": sticker.sticker_id,
                "pack": {"id": sticker.pack_id, "key": sticker.pack_key,},
            }
            return
        sticker_meta = pack.stickers[sticker.sticker_id]
        content.body = sticker_meta.emoji
        content.info["fi.mau.signal.sticker"] = {
            "id": sticker.sticker_id,
            "emoji": sticker_meta.emoji,
            "pack": {"id": pack.id, "key": pack.key, "title": pack.title, "author": pack.author,},
        }

    @staticmethod
    def _adjust_sticker_size(info: ImageInfo) -> None:
        if info.width > 256 or info.height > 256:
            if info.width == info.height:
                info.width = info.height = 256
            elif info.width > info.height:
                info.height = int(info.height / (info.width / 256))
                info.width = 256
            else:
                info.width = int(info.width / (info.height / 256))
                info.height = 256

    async def _handle_signal_sticker(
        self, intent: IntentAPI, sticker: Sticker
    ) -> MediaMessageEventContent | None:
        try:
            self.log.debug(f"Fetching sticker {sticker.pack_id}#{sticker.sticker_id}")
            async with StickersClient() as client:
                data = await client.download_sticker(
                    sticker.sticker_id, sticker.pack_id, sticker.pack_key
                )
        except Exception:
            self.log.warning(f"Failed to download sticker {sticker.sticker_id}", exc_info=True)
            return None
        info = ImageInfo(
            mimetype=sticker.attachment.content_type,
            size=len(data),
            width=sticker.attachment.width,
            height=sticker.attachment.height,
        )
        self._adjust_sticker_size(info)
        if magic:
            info.mimetype = magic.mimetype(data)
        ext = mimetypes.guess_extension(info.mimetype)
        if not ext and info.mimetype == "image/webp":
            ext = ".webp"
        content = MediaMessageEventContent(
            msgtype=MessageType.IMAGE, info=info, body=f"sticker{ext}"
        )
        await self._upload_attachment(intent, content, data, sticker.attachment.id)
        return content

    async def _upload_attachment(
        self, intent: IntentAPI, content: MediaMessageEventContent, data: bytes, id: str
    ) -> None:
        upload_mime_type = content.info.mimetype
        if self.encrypted and encrypt_attachment:
            data, content.file = encrypt_attachment(data)
            upload_mime_type = "application/octet-stream"

        content.url = await intent.upload_media(data, mime_type=upload_mime_type, filename=id)
        if content.file:
            content.file.url = content.url
            content.url = None
        # This is a hack for bad clients like Element iOS that require a thumbnail
        if content.info.mimetype.startswith("image/"):
            if content.file:
                content.info.thumbnail_file = content.file
            elif content.url:
                content.info.thumbnail_url = content.url

    async def handle_signal_reaction(
        self, sender: p.Puppet, reaction: Reaction, timestamp: int
    ) -> None:
        author_address = await self._resolve_address(reaction.target_author)
        target_id = reaction.target_sent_timestamp
        async with self._reaction_lock:
            dedup_id = (author_address, target_id, reaction.emoji, sender.address)
            if dedup_id in self._reaction_dedup:
                return
            self._reaction_dedup.appendleft(dedup_id)

        existing = await DBReaction.get_by_signal_id(
            self.chat_id, self.receiver, author_address, target_id, sender.address
        )

        if reaction.remove:
            if existing:
                try:
                    await sender.intent_for(self).redact(existing.mx_room, existing.mxid)
                except IntentError:
                    await self.main_intent.redact(existing.mx_room, existing.mxid)
                await existing.delete()
                self.log.trace(f"Removed {existing} after Signal removal")
            return
        elif existing and existing.emoji == reaction.emoji:
            return

        message = await DBMessage.get_by_signal_id(
            author_address, target_id, self.chat_id, self.receiver
        )
        if not message:
            self.log.debug(f"Ignoring reaction to unknown message {target_id}")
            return

        intent = sender.intent_for(self)
        matrix_emoji = variation_selector.add(reaction.emoji)
        mxid = await intent.react(message.mx_room, message.mxid, matrix_emoji, timestamp=timestamp)
        self.log.debug(f"{sender.address} reacted to {message.mxid} -> {mxid}")
        await self._upsert_reaction(existing, intent, mxid, sender, message, reaction.emoji)

    async def handle_signal_delete(self, sender: p.Puppet, message_ts: int) -> None:
        message = await DBMessage.get_by_signal_id(
            sender.address, message_ts, self.chat_id, self.receiver
        )
        if not message:
            return
        await message.delete()
        try:
            await sender.intent_for(self).redact(message.mx_room, message.mxid)
        except MForbidden:
            await self.main_intent.redact(message.mx_room, message.mxid)

    # endregion
    # region Updating portal info

    async def update_info(
        self, source: u.User, info: ChatInfo, sender: p.Puppet | None = None
    ) -> None:
        if self.is_direct:
            if not isinstance(info, (Contact, Profile, Address)):
                raise ValueError(f"Unexpected type for direct chat update_info: {type(info)}")
            if not self.name:
                puppet = await p.Puppet.get_by_address(self.chat_id)
                if not puppet.name:
                    await puppet.update_info(info)
                self.name = puppet.name
            return

        if isinstance(info, GroupV2ID):
            info = await self.signal.get_group(source.username, info.id, info.revision or -1)
            if not info:
                self.log.debug(
                    f"Failed to get full group v2 info through {source.username}, "
                    "cancelling update"
                )
                return

        changed = False
        if isinstance(info, Group):
            changed = await self._update_name(info.name, sender) or changed
        elif isinstance(info, GroupV2):
            if self.revision < info.revision:
                self.revision = info.revision
                changed = True
            elif self.revision > info.revision:
                self.log.warning(
                    f"Got outdated info when syncing through {source.username} "
                    f"({info.revision} < {self.revision}), ignoring..."
                )
                return
            changed = await self._update_name(info.title, sender) or changed
        elif isinstance(info, GroupV2ID):
            return
        else:
            raise ValueError(f"Unexpected type for group update_info: {type(info)}")
        changed = await self._update_avatar(info, sender) or changed
        await self._update_participants(source, info)
        try:
            await self._update_power_levels(info)
        except Exception:
            self.log.warning("Error updating power levels", exc_info=True)
        if changed:
            await self.update_bridge_info()
            await self.update()

    async def update_expires_in_seconds(self, sender: p.Puppet, expires_in_seconds: int) -> None:
        if expires_in_seconds == 0:
            expires_in_seconds = None
        if self.expiration_time == expires_in_seconds:
            return

        assert self.mxid
        self.expiration_time = expires_in_seconds
        await self.update()

        time_str = "Off" if expires_in_seconds is None else format_duration(expires_in_seconds)
        body = f"Set the disappearing message timer to {time_str}"
        content = TextMessageEventContent(msgtype=MessageType.NOTICE, body=body)
        await self._send_message(sender.intent_for(self), content)

    async def update_puppet_avatar(self, new_hash: str, avatar_url: ContentURI) -> None:
        if not self.encrypted and not self.private_chat_portal_meta:
            return

        if self.avatar_hash != new_hash or not self.avatar_set:
            self.avatar_hash = new_hash
            self.avatar_url = avatar_url
            if self.mxid:
                try:
                    await self.main_intent.set_room_avatar(self.mxid, avatar_url)
                    self.avatar_set = True
                except Exception:
                    self.log.exception("Error setting avatar")
                    self.avatar_set = False
                await self.update_bridge_info()
                await self.update()

    async def update_puppet_name(self, name: str) -> None:
        if not self.encrypted and not self.private_chat_portal_meta:
            return

        changed = await self._update_name(name)

        if changed:
            await self.update_bridge_info()
            await self.update()

    async def _update_name(self, name: str, sender: p.Puppet | None = None) -> bool:
        if self.name != name or not self.name_set:
            self.name = name
            if self.mxid:
                try:
                    await self._try_with_puppet(
                        lambda i: i.set_room_name(self.mxid, self.name), puppet=sender
                    )
                    self.name_set = True
                except Exception:
                    self.log.exception("Error setting name")
                    self.name_set = False
            return True
        return False

    async def _try_with_puppet(
        self, action: Callable[[IntentAPI], Awaitable[Any]], puppet: p.Puppet | None = None
    ) -> None:
        if puppet:
            try:
                await action(puppet.intent_for(self))
            except (MForbidden, IntentError):
                await action(self.main_intent)
        else:
            await action(self.main_intent)

    async def _update_avatar(self, info: ChatInfo, sender: p.Puppet | None = None) -> bool:
        path = None
        if isinstance(info, GroupV2):
            path = info.avatar
        elif isinstance(info, Group):
            path = f"group-{self.chat_id}"
        res = await p.Puppet.upload_avatar(self, path, self.main_intent)
        if res is False:
            return False
        self.avatar_hash, self.avatar_url = res
        if not self.mxid:
            return True

        try:
            await self._try_with_puppet(
                lambda i: i.set_room_avatar(self.mxid, self.avatar_url), puppet=sender
            )
            self.avatar_set = True
        except Exception:
            self.log.exception("Error setting avatar")
            self.avatar_set = False
        return True

    async def _update_participants(self, source: u.User, info: ChatInfo) -> None:
        if not self.mxid or not isinstance(info, (Group, GroupV2)):
            return

        pending_members = info.pending_members if isinstance(info, GroupV2) else []
        self._pending_members = {addr.uuid for addr in pending_members}

        for address in info.members:
            user = await u.User.get_by_address(address)
            if user:
                await self.main_intent.invite_user(self.mxid, user.mxid)

            puppet = await p.Puppet.get_by_address(address)
            await source.sync_contact(address)
            await puppet.intent_for(self).ensure_joined(self.mxid)

        for address in pending_members:
            user = await u.User.get_by_address(address)
            if user:
                await self.main_intent.invite_user(self.mxid, user.mxid)

            puppet = await p.Puppet.get_by_address(address)
            await source.sync_contact(address)
            await self.main_intent.invite_user(self.mxid, puppet.intent_for(self).mxid)

    async def _update_power_levels(self, info: ChatInfo) -> None:
        if not self.mxid:
            return

        power_levels = await self.main_intent.get_power_levels(self.mxid)
        power_levels = await self._get_power_levels(power_levels, info=info, is_initial=False)
        await self.main_intent.set_power_levels(self.mxid, power_levels)

    # endregion
    # region Bridge info state event

    @property
    def bridge_info_state_key(self) -> str:
        return f"net.maunium.signal://signal/{self.chat_id}"

    @property
    def bridge_info(self) -> dict[str, Any]:
        return {
            "bridgebot": self.az.bot_mxid,
            "creator": self.main_intent.mxid,
            "protocol": {
                "id": "signal",
                "displayname": "Signal",
                "avatar_url": self.config["appservice.bot_avatar"],
            },
            "channel": {
                "id": str(self.chat_id),
                "displayname": self.name,
                "avatar_url": self.avatar_url,
            },
        }

    async def update_bridge_info(self) -> None:
        if not self.mxid:
            self.log.debug("Not updating bridge info: no Matrix room created")
            return
        try:
            self.log.debug("Updating bridge info...")
            await self.main_intent.send_state_event(
                self.mxid, StateBridge, self.bridge_info, self.bridge_info_state_key
            )
            # TODO remove this once https://github.com/matrix-org/matrix-doc/pull/2346 is in spec
            await self.main_intent.send_state_event(
                self.mxid, StateHalfShotBridge, self.bridge_info, self.bridge_info_state_key
            )
        except Exception:
            self.log.warning("Failed to update bridge info", exc_info=True)

    # endregion
    # region Creating Matrix rooms

    async def update_matrix_room(self, source: u.User, info: ChatInfo) -> None:
        if not self.is_direct and not isinstance(info, (Group, GroupV2, GroupV2ID)):
            raise ValueError(f"Unexpected type for updating group portal: {type(info)}")
        elif self.is_direct and not isinstance(info, (Contact, Profile, Address)):
            raise ValueError(f"Unexpected type for updating direct chat portal: {type(info)}")
        try:
            await self._update_matrix_room(source, info)
        except Exception:
            self.log.exception("Failed to update portal")

    async def create_matrix_room(self, source: u.User, info: ChatInfo) -> RoomID | None:
        if not self.is_direct and not isinstance(info, (Group, GroupV2, GroupV2ID)):
            raise ValueError(f"Unexpected type for creating group portal: {type(info)}")
        elif self.is_direct and not isinstance(info, (Contact, Profile, Address)):
            raise ValueError(f"Unexpected type for creating direct chat portal: {type(info)}")
        if isinstance(info, Group) and not info.members:
            groups = await self.signal.list_groups(source.username)
            info = next(
                (g for g in groups if isinstance(g, Group) and g.group_id == info.group_id), info
            )
        elif isinstance(info, GroupV2ID) and not isinstance(info, GroupV2):
            self.log.debug(
                f"create_matrix_room() called with {info}, fetching full info from signald"
            )
            info = await self.signal.get_group(source.username, info.id, info.revision or -1)
            if not info:
                self.log.warning(f"Full info not found, canceling room creation")
                return None
            else:
                self.log.trace("get_group() returned full info: %s", info)
        if self.mxid:
            await self.update_matrix_room(source, info)
            return self.mxid
        async with self._create_room_lock:
            return await self._create_matrix_room(source, info)

    def _get_invite_content(self, double_puppet: p.Puppet | None) -> dict[str, Any]:
        invite_content = {}
        if double_puppet:
            invite_content["fi.mau.will_auto_accept"] = True
        if self.is_direct:
            invite_content["is_direct"] = True
        return invite_content

    async def _update_matrix_room(self, source: u.User, info: ChatInfo) -> None:
        puppet = await p.Puppet.get_by_custom_mxid(source.mxid)
        await self.main_intent.invite_user(
            self.mxid,
            source.mxid,
            check_cache=True,
            extra_content=self._get_invite_content(puppet),
        )
        if puppet:
            did_join = await puppet.intent.ensure_joined(self.mxid)
            if did_join and self.is_direct:
                await source.update_direct_chats({self.main_intent.mxid: [self.mxid]})

        await self.update_info(source, info)

    async def _get_power_levels(
        self,
        levels: PowerLevelStateEventContent | None = None,
        info: ChatInfo | None = None,
        is_initial: bool = False,
    ) -> PowerLevelStateEventContent:
        levels = levels or PowerLevelStateEventContent()
        if self.is_direct:
            levels.ban = 99
            levels.kick = 99
            levels.invite = 99
            levels.state_default = 0
            meta_edit_level = 0
        else:
            if isinstance(info, GroupV2):
                ac = info.access_control
                for detail in info.member_detail + info.pending_member_detail:
                    puppet = await p.Puppet.get_by_address(Address(uuid=detail.uuid))
                    level = 50 if detail.role == GroupMemberRole.ADMINISTRATOR else 0
                    levels.users[puppet.intent_for(self).mxid] = level
            else:
                ac = GroupAccessControl()
            levels.ban = 50
            levels.kick = 50
            levels.invite = 50 if ac.members == AccessControlMode.ADMINISTRATOR else 0
            levels.state_default = 50
            meta_edit_level = 50 if ac.attributes == AccessControlMode.ADMINISTRATOR else 0
        levels.events[EventType.ROOM_NAME] = meta_edit_level
        levels.events[EventType.ROOM_AVATAR] = meta_edit_level
        levels.events[EventType.ROOM_TOPIC] = meta_edit_level
        levels.events[EventType.ROOM_ENCRYPTION] = 50 if self.matrix.e2ee else 99
        levels.events[EventType.ROOM_TOMBSTONE] = 99
        levels.users_default = 0
        levels.events_default = 0
        # Remote delete is only for your own messages
        levels.redact = 99
        if self.main_intent.mxid not in levels.users:
            levels.users[self.main_intent.mxid] = 9001 if is_initial else 100
        return levels

    async def ensure_portal_has_room(self, source: u.User, info: ChatInfo, msgTs: int):
        if self.mxid:
            return
        await self.create_matrix_room(source, info)
        if not self.mxid:
            raise Exception(
                f"Failed to create room for incoming message {msgTs}, dropping message"
            )

    async def _create_matrix_room(self, source: u.User, info: ChatInfo) -> RoomID | None:
        if self.mxid:
            await self._update_matrix_room(source, info)
            return self.mxid
        await self.update_info(source, info)
        self.log.debug("Creating Matrix room")
        name: str | None = None
        power_levels = await self._get_power_levels(info=info, is_initial=True)
        initial_state = [
            {
                "type": str(StateBridge),
                "state_key": self.bridge_info_state_key,
                "content": self.bridge_info,
            },
            {
                # TODO remove this once https://github.com/matrix-org/matrix-doc/pull/2346 is in spec
                "type": str(StateHalfShotBridge),
                "state_key": self.bridge_info_state_key,
                "content": self.bridge_info,
            },
            {"type": str(EventType.ROOM_POWER_LEVELS), "content": power_levels.serialize(),},
        ]
        invites = []
        if self.config["bridge.encryption.default"] and self.matrix.e2ee:
            self.encrypted = True
            initial_state.append(
                {
                    "type": str(EventType.ROOM_ENCRYPTION),
                    "content": {"algorithm": "m.megolm.v1.aes-sha2"},
                }
            )
            if self.is_direct:
                invites.append(self.az.bot_mxid)
        if self.is_direct and source.address == self.chat_id:
            name = self.name = "Signal Note to Self"
        elif self.encrypted or self.private_chat_portal_meta or not self.is_direct:
            name = self.name
        if self.avatar_url:
            initial_state.append(
                {"type": str(EventType.ROOM_AVATAR), "content": {"url": self.avatar_url},}
            )

        creation_content = {}
        if not self.config["bridge.federate_rooms"]:
            creation_content["m.federate"] = False
        self.mxid = await self.main_intent.create_room(
            name=name,
            is_direct=self.is_direct,
            initial_state=initial_state,
            invitees=invites,
            creation_content=creation_content,
            # Make sure the power level event in initial_state is allowed
            # even if the server sends a default power level event before it.
            # TODO remove this if the spec is changed to require servers to
            #      use the power level event in initial_state
            power_level_override={"users": {self.main_intent.mxid: 9001}},
        )
        if not self.mxid:
            raise Exception("Failed to create room: no mxid returned")
        self.name_set = bool(name)
        self.avatar_set = bool(self.avatar_url)

        if self.encrypted and self.matrix.e2ee and self.is_direct:
            try:
                await self.az.intent.ensure_joined(self.mxid)
            except Exception:
                self.log.warning("Failed to add bridge bot to new private chat {self.mxid}")

        puppet = await p.Puppet.get_by_custom_mxid(source.mxid)
        await self.main_intent.invite_user(
            self.mxid, source.mxid, extra_content=self._get_invite_content(puppet)
        )
        if puppet:
            try:
                await source.update_direct_chats({self.main_intent.mxid: [self.mxid]})
                await puppet.intent.join_room_by_id(self.mxid)
            except MatrixError:
                self.log.debug(
                    "Failed to join custom puppet into newly created portal", exc_info=True
                )

        await self.update()
        self.log.debug(f"Matrix room created: {self.mxid}")
        self.by_mxid[self.mxid] = self
        if not self.is_direct:
            await self._update_participants(source, info)

        return self.mxid

    # endregion
    # region Database getters

    async def _postinit(self) -> None:
        self.by_chat_id[(self.chat_id_str, self.receiver)] = self
        if self.mxid:
            self.by_mxid[self.mxid] = self
        if self.is_direct:
            puppet = await p.Puppet.get_by_address(self.chat_id)
            self._main_intent = puppet.default_mxid_intent
        elif not self.is_direct:
            self._main_intent = self.az.intent

    async def delete(self) -> None:
        await DBMessage.delete_all(self.mxid)
        self.by_mxid.pop(self.mxid, None)
        self.mxid = None
        self.encrypted = False
        await self.update()

    async def save(self) -> None:
        await self.update()

    @classmethod
    def all_with_room(cls) -> AsyncGenerator[Portal, None]:
        return cls._db_to_portals(super().all_with_room())

    @classmethod
    def find_private_chats_with(cls, other_user: Address) -> AsyncGenerator[Portal, None]:
        return cls._db_to_portals(super().find_private_chats_with(other_user))

    @classmethod
    async def _db_to_portals(cls, query: Awaitable[list[Portal]]) -> AsyncGenerator[Portal, None]:
        portals = await query
        for index, portal in enumerate(portals):
            try:
                yield cls.by_chat_id[(portal.chat_id_str, portal.receiver)]
            except KeyError:
                await portal._postinit()
                yield portal

    @classmethod
    @async_getter_lock
    async def get_by_mxid(cls, mxid: RoomID) -> Portal | None:
        try:
            return cls.by_mxid[mxid]
        except KeyError:
            pass

        portal = cast(cls, await super().get_by_mxid(mxid))
        if portal is not None:
            await portal._postinit()
            return portal

        return None

    @classmethod
    async def get_by_chat_id(
        cls, chat_id: GroupID | Address, *, receiver: str = "", create: bool = False
    ) -> Portal | None:
        if isinstance(chat_id, str):
            receiver = ""
        elif not isinstance(chat_id, Address):
            raise ValueError(f"Invalid chat ID type {type(chat_id)}")
        elif not receiver:
            raise ValueError("Direct chats must have a receiver")
        best_id = id_to_str(chat_id)
        portal = await cls._get_by_chat_id(best_id, receiver, create=create, chat_id=chat_id)
        if portal:
            portal.log.debug(f"get_by_chat_id({chat_id}, {receiver}) -> {hex(id(portal))}")
        return portal

    @classmethod
    @async_getter_lock
    async def _get_by_chat_id(
        cls, best_id: str, receiver: str, *, create: bool, chat_id: GroupID | Address
    ) -> Portal | None:
        try:
            return cls.by_chat_id[(best_id, receiver)]
        except KeyError:
            pass

        portal = cast(cls, await super().get_by_chat_id(chat_id, receiver))
        if portal is not None:
            await portal._postinit()
            return portal

        if create:
            portal = cls(chat_id, receiver)
            await portal.insert()
            await portal._postinit()
            return portal

        return None

    # endregion<|MERGE_RESOLUTION|>--- conflicted
+++ resolved
@@ -297,13 +297,11 @@
     async def handle_matrix_message(
         self, sender: u.User, message: MessageEventContent, event_id: EventID
     ) -> None:
-<<<<<<< HEAD
         if self.bridge.bridge_blocked:
             self.log.warn(
                 f"Bridge is blocking messages, not handling message from {sender.mxid} {event_id}"
             )
             return
-=======
         try:
             await self._handle_matrix_message(sender, message, event_id)
         except Exception as e:
@@ -331,7 +329,6 @@
     async def _handle_matrix_message(
         self, sender: u.User, message: MessageEventContent, event_id: EventID
     ) -> None:
->>>>>>> b07c8c5a
         orig_sender = sender
         sender, is_relay = await self.get_relay_sender(sender, f"message {event_id}")
         if not sender:
