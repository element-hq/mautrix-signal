--- conflicted
+++ resolved
@@ -774,8 +774,7 @@
                 invited_by.username, self.chat_id, add_members=[user.address]
             )
         except RPCError as e:
-<<<<<<< HEAD
-            raise RejectMatrixInvite(e.message) from e
+            raise RejectMatrixInvite(str(e)) from e
         power_levels = await self.main_intent.get_power_levels(self.mxid)
         invitee_pl = power_levels.get_user_level(user.mxid)
         if invitee_pl >= 50:
@@ -790,9 +789,6 @@
                 await self._update_power_levels(
                     await self.signal.get_group(invited_by.username, self.chat_id)
                 )
-=======
-            raise RejectMatrixInvite(str(e)) from e
->>>>>>> 38ff3e0d
 
     async def handle_matrix_name(self, user: u.User, name: str) -> None:
         if self.name == name or self.is_direct or not name:
