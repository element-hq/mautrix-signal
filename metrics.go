// mautrix-signal - A Matrix-signal puppeting bridge.
// Copyright (C) 2023 Element
//
// This program is free software: you can redistribute it and/or modify
// it under the terms of the GNU Affero General Public License as published by
// the Free Software Foundation, either version 3 of the License, or
// (at your option) any later version.
//
// This program is distributed in the hope that it will be useful,
// but WITHOUT ANY WARRANTY; without even the implied warranty of
// MERCHANTABILITY or FITNESS FOR A PARTICULAR PURPOSE.  See the
// GNU Affero General Public License for more details.
//
// You should have received a copy of the GNU Affero General Public License
// along with this program.  If not, see <https://www.gnu.org/licenses/>.

package main

import (
	"context"
	"net/http"
	"runtime/debug"
	"strconv"
	"sync"
	"time"

	"github.com/prometheus/client_golang/prometheus"
	"github.com/prometheus/client_golang/prometheus/promauto"
	"github.com/prometheus/client_golang/prometheus/promhttp"
<<<<<<< HEAD
	log "maunium.net/go/maulogger/v2"
=======
	"github.com/rs/zerolog"
	"maunium.net/go/mautrix/event"
	"maunium.net/go/mautrix/id"
>>>>>>> 1d6ea9dc

	"github.com/element-hq/mautrix-go/event"
	"github.com/element-hq/mautrix-go/id"

	"github.com/element-hq/mautrix-signal/database"
)

type MetricsHandler struct {
<<<<<<< HEAD
	db             *database.Database
	server         *http.Server
	log            log.Logger
	puppetActivity *PuppetActivity
=======
	db     *database.Database
	server *http.Server
	log    zerolog.Logger
>>>>>>> 1d6ea9dc

	running      bool
	ctx          context.Context
	stopRecorder func()

	matrixEventHandling     *prometheus.HistogramVec
	signalMessageAge        prometheus.Histogram
	signalMessageHandling   *prometheus.HistogramVec
	countCollection         prometheus.Histogram
	disconnections          *prometheus.CounterVec
	incomingRetryReceipts   *prometheus.CounterVec
	connectionFailures      *prometheus.CounterVec
	puppetCount             prometheus.Gauge
	activePuppetCount       prometheus.Gauge
	bridgeBlocked           prometheus.Gauge
	requestCount            *prometheus.CounterVec
	userCount               prometheus.Gauge
	messageCount            prometheus.Gauge
	portalCount             *prometheus.GaugeVec
	encryptedGroupCount     prometheus.Gauge
	encryptedPrivateCount   prometheus.Gauge
	unencryptedGroupCount   prometheus.Gauge
	unencryptedPrivateCount prometheus.Gauge

	connected          prometheus.Gauge
	connectedState     map[string]bool
	connectedStateLock sync.Mutex
	loggedIn           prometheus.Gauge
	loggedInState      map[string]bool
	loggedInStateLock  sync.Mutex
}

<<<<<<< HEAD
func NewMetricsHandler(address string, log log.Logger, db *database.Database, puppetActivity *PuppetActivity) *MetricsHandler {
=======
func NewMetricsHandler(address string, log zerolog.Logger, db *database.Database) *MetricsHandler {
>>>>>>> 1d6ea9dc
	portalCount := promauto.NewGaugeVec(prometheus.GaugeOpts{
		Name: "bridge_portals_total",
		Help: "Number of portal rooms on Matrix",
	}, []string{"type", "encrypted"})
	return &MetricsHandler{
		db:             db,
		server:         &http.Server{Addr: address, Handler: promhttp.Handler()},
		log:            log,
		running:        false,
		puppetActivity: puppetActivity,

		matrixEventHandling: promauto.NewHistogramVec(prometheus.HistogramOpts{
			Name: "matrix_event",
			Help: "Time spent processing Matrix events",
		}, []string{"event_type"}),
		signalMessageAge: promauto.NewHistogram(prometheus.HistogramOpts{
			Name:    "remote_event_age",
			Help:    "Age of messages received from Signal",
			Buckets: []float64{1, 2, 3, 5, 7.5, 10, 20, 30, 60},
		}),
		signalMessageHandling: promauto.NewHistogramVec(prometheus.HistogramOpts{
			Name: "remote_event",
			Help: "Time spent processing Signal messages",
		}, []string{"message_type"}),
		countCollection: promauto.NewHistogram(prometheus.HistogramOpts{
			Name: "bridge_count_collection",
			Help: "Time spent collecting the bridge_*_total metrics",
		}),
		disconnections: promauto.NewCounterVec(prometheus.CounterOpts{
			Name: "bridge_disconnections",
			Help: "Number of times a Matrix user has been disconnected from Signal",
		}, []string{"user_id"}),
		connectionFailures: promauto.NewCounterVec(prometheus.CounterOpts{
			Name: "bridge_connection_failures",
			Help: "Number of times a connection has failed to Signal",
		}, []string{"reason"}),
		incomingRetryReceipts: promauto.NewCounterVec(prometheus.CounterOpts{
			Name: "bridge_incoming_retry_receipts",
			Help: "Number of times a remote Signal user has requested a retry from the bridge. retry_count = 5 is usually the last attempt (and very likely means a failed message)",
		}, []string{"retry_count", "message_found"}),
		puppetCount: promauto.NewGauge(prometheus.GaugeOpts{
			Name: "bridge_puppets_total",
			Help: "Number of Signal users bridged into Matrix",
		}),
		activePuppetCount: promauto.NewGauge(prometheus.GaugeOpts{
			Name: "bridge_active_puppets_total",
			Help: "Number of active Signal users bridged into Matrix",
		}),
		bridgeBlocked: promauto.NewGauge(prometheus.GaugeOpts{
			Name: "bridge_blocked",
			Help: "Is the bridge currently blocking messages",
		}),
		requestCount: promauto.NewCounterVec(prometheus.CounterOpts{
			Name: "bridge_signal_request",
			Help: "The results of signal request processing",
		}, []string{"result", "type"}),
		userCount: promauto.NewGauge(prometheus.GaugeOpts{
			Name: "bridge_users_total",
			Help: "Number of Matrix users using the bridge",
		}),
		messageCount: promauto.NewGauge(prometheus.GaugeOpts{
			Name: "bridge_messages_total",
			Help: "Number of messages bridged",
		}),
		portalCount:             portalCount,
		encryptedGroupCount:     portalCount.With(prometheus.Labels{"type": "group", "encrypted": "true"}),
		encryptedPrivateCount:   portalCount.With(prometheus.Labels{"type": "private", "encrypted": "true"}),
		unencryptedGroupCount:   portalCount.With(prometheus.Labels{"type": "group", "encrypted": "false"}),
		unencryptedPrivateCount: portalCount.With(prometheus.Labels{"type": "private", "encrypted": "false"}),

		loggedIn: promauto.NewGauge(prometheus.GaugeOpts{
			Name: "bridge_logged_in",
			Help: "Bridge users logged into Signal",
		}),
		loggedInState: make(map[string]bool),
		connected: promauto.NewGauge(prometheus.GaugeOpts{
			Name: "bridge_connected",
			Help: "Bridge users connected to Signal",
		}),
		connectedState: make(map[string]bool),
	}
}

func noop() {}

func (mh *MetricsHandler) TrackMatrixEvent(eventType event.Type) func() {
	if !mh.running {
		return noop
	}
	start := time.Now()
	return func() {
		duration := time.Since(start)
		mh.matrixEventHandling.
			With(prometheus.Labels{"event_type": eventType.Type}).
			Observe(duration.Seconds())
	}
}

func (mh *MetricsHandler) TrackSignalMessage(timestamp time.Time, messageType string) func() {
	if !mh.running {
		return noop
	}

	start := time.Now()
	return func() {
		duration := time.Since(start)
		mh.signalMessageHandling.
			With(prometheus.Labels{"message_type": messageType}).
			Observe(duration.Seconds())
		mh.signalMessageAge.Observe(time.Since(timestamp).Seconds())
	}
}

func (mh *MetricsHandler) TrackDisconnection(userID id.UserID) {
	if !mh.running {
		return
	}
	mh.disconnections.With(prometheus.Labels{"user_id": string(userID)}).Inc()
}

func (mh *MetricsHandler) TrackConnectionFailure(reason string) {
	if !mh.running {
		return
	}
	mh.connectionFailures.With(prometheus.Labels{"reason": reason}).Inc()
}

func (mh *MetricsHandler) TrackRetryReceipt(count int, found bool) {
	if !mh.running {
		return
	}
	mh.incomingRetryReceipts.With(prometheus.Labels{
		"retry_count":   strconv.Itoa(count),
		"message_found": strconv.FormatBool(found),
	}).Inc()
}

func (mh *MetricsHandler) TrackLoginState(signalID string, loggedIn bool) {
	if !mh.running {
		return
	}
	mh.loggedInStateLock.Lock()
	defer mh.loggedInStateLock.Unlock()
	currentVal, ok := mh.loggedInState[signalID]
	if !ok || currentVal != loggedIn {
		mh.loggedInState[signalID] = loggedIn
		if loggedIn {
			mh.loggedIn.Inc()
		} else {
			mh.loggedIn.Dec()
		}
	}
}

func (mh *MetricsHandler) TrackConnectionState(signalID string, connected bool) {
	if !mh.running {
		return
	}
	mh.connectedStateLock.Lock()
	defer mh.connectedStateLock.Unlock()
	currentVal, ok := mh.connectedState[signalID]
	if !ok || currentVal != connected {
		mh.connectedState[signalID] = connected
		if connected {
			mh.connected.Inc()
		} else {
			mh.connected.Dec()
		}
	}
}

func (mh *MetricsHandler) TrackRequest(counterType string, success bool) {
	var result string
	if success {
		result = "success"
	} else {
		result = "error"
	}
	mh.requestCount.With(prometheus.Labels{
		"type":   counterType,
		"result": result,
	}).Inc()
}

func (mh *MetricsHandler) updateStats() {
	start := time.Now()
	var puppetCount int
	err := mh.db.QueryRow(mh.ctx, "SELECT COUNT(*) FROM puppet").Scan(&puppetCount)
	if err != nil {
		mh.log.Warn().Err(err).Msg("Failed to scan number of puppets")
	} else {
		mh.puppetCount.Set(float64(puppetCount))
	}

	mh.updatePuppetActivity()

	var userCount int
	err = mh.db.QueryRow(mh.ctx, `SELECT COUNT(*) FROM "user"`).Scan(&userCount)
	if err != nil {
		mh.log.Warn().Err(err).Msg("Failed to scan number of users:")
	} else {
		mh.userCount.Set(float64(userCount))
	}

	var messageCount int
	err = mh.db.QueryRow(mh.ctx, "SELECT COUNT(*) FROM message").Scan(&messageCount)
	if err != nil {
		mh.log.Warn().Err(err).Msg("Failed to scan number of messages")
	} else {
		mh.messageCount.Set(float64(messageCount))
	}

	var encryptedGroupCount, encryptedPrivateCount, unencryptedGroupCount, unencryptedPrivateCount int
	// TODO Use a more precise way to check if a chat_id is a UUID.
	// It should also be compatible with both SQLite & Postgres.
	err = mh.db.QueryRow(mh.ctx, `
			SELECT
				COUNT(CASE WHEN chat_id NOT LIKE '%-%-%-%-%' AND     encrypted THEN 1 END) AS encrypted_group_portals,
				COUNT(CASE WHEN chat_id     LIKE '%-%-%-%-%' AND     encrypted THEN 1 END) AS encrypted_private_portals,
				COUNT(CASE WHEN chat_id NOT LIKE '%-%-%-%-%' AND NOT encrypted THEN 1 END) AS unencrypted_group_portals,
				COUNT(CASE WHEN chat_id     LIKE '%-%-%-%-%' AND NOT encrypted THEN 1 END) AS unencrypted_private_portals
			FROM portal WHERE mxid<>''
		`).Scan(&encryptedGroupCount, &encryptedPrivateCount, &unencryptedGroupCount, &unencryptedPrivateCount)
	if err != nil {
		mh.log.Warn().Err(err).Msg("Failed to scan number of portals")
	} else {
		mh.encryptedGroupCount.Set(float64(encryptedGroupCount))
		mh.encryptedPrivateCount.Set(float64(encryptedPrivateCount))
		mh.unencryptedGroupCount.Set(float64(unencryptedGroupCount))
		mh.unencryptedPrivateCount.Set(float64(encryptedPrivateCount))
	}
	mh.countCollection.Observe(time.Since(start).Seconds())
}

func (mh *MetricsHandler) updatePuppetActivity() {
	mh.activePuppetCount.Set(float64(mh.puppetActivity.currentUserCount))
	if mh.puppetActivity.isBlocked {
		mh.bridgeBlocked.Set(1)
	} else {
		mh.bridgeBlocked.Set(0)
	}
}

func (mh *MetricsHandler) startUpdatingStats() {
	defer func() {
		r := recover()
		if r != nil {
			evt := mh.log.Fatal().Str("stack", string(debug.Stack()))
			if err, ok := r.(error); ok {
				evt = evt.Err(err)
			} else {
				evt = evt.Any("error", r)
			}
			evt.Msg("Panic in metric updater")
		}
	}()
	ticker := time.Tick(10 * time.Second)
	for {
		mh.updateStats()
		select {
		case <-mh.ctx.Done():
			return
		case <-ticker:
		}
	}
}

func (mh *MetricsHandler) Start() {
	mh.running = true
	mh.ctx, mh.stopRecorder = context.WithCancel(context.Background())
	go mh.startUpdatingStats()
	err := mh.server.ListenAndServe()
	mh.running = false
	if err != nil && err != http.ErrServerClosed {
		mh.log.Fatal().Err(err).Msg("Error in metrics listener")
	}
}

func (mh *MetricsHandler) Stop() {
	if !mh.running {
		return
	}
	mh.stopRecorder()
	err := mh.server.Close()
	if err != nil {
		mh.log.Err(err).Msg("Error closing metrics listener")
	}
}<|MERGE_RESOLUTION|>--- conflicted
+++ resolved
@@ -27,13 +27,7 @@
 	"github.com/prometheus/client_golang/prometheus"
 	"github.com/prometheus/client_golang/prometheus/promauto"
 	"github.com/prometheus/client_golang/prometheus/promhttp"
-<<<<<<< HEAD
-	log "maunium.net/go/maulogger/v2"
-=======
 	"github.com/rs/zerolog"
-	"maunium.net/go/mautrix/event"
-	"maunium.net/go/mautrix/id"
->>>>>>> 1d6ea9dc
 
 	"github.com/element-hq/mautrix-go/event"
 	"github.com/element-hq/mautrix-go/id"
@@ -42,16 +36,10 @@
 )
 
 type MetricsHandler struct {
-<<<<<<< HEAD
 	db             *database.Database
 	server         *http.Server
-	log            log.Logger
+	log            zerolog.Logger
 	puppetActivity *PuppetActivity
-=======
-	db     *database.Database
-	server *http.Server
-	log    zerolog.Logger
->>>>>>> 1d6ea9dc
 
 	running      bool
 	ctx          context.Context
@@ -84,11 +72,7 @@
 	loggedInStateLock  sync.Mutex
 }
 
-<<<<<<< HEAD
-func NewMetricsHandler(address string, log log.Logger, db *database.Database, puppetActivity *PuppetActivity) *MetricsHandler {
-=======
-func NewMetricsHandler(address string, log zerolog.Logger, db *database.Database) *MetricsHandler {
->>>>>>> 1d6ea9dc
+func NewMetricsHandler(address string, log zerolog.Logger, db *database.Database, puppetActivity *PuppetActivity) *MetricsHandler {
 	portalCount := promauto.NewGaugeVec(prometheus.GaugeOpts{
 		Name: "bridge_portals_total",
 		Help: "Number of portal rooms on Matrix",
