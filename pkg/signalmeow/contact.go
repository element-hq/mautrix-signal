// mautrix-signal - A Matrix-signal puppeting bridge.
// Copyright (C) 2023 Scott Weber
//
// This program is free software: you can redistribute it and/or modify
// it under the terms of the GNU Affero General Public License as published by
// the Free Software Foundation, either version 3 of the License, or
// (at your option) any later version.
//
// This program is distributed in the hope that it will be useful,
// but WITHOUT ANY WARRANTY; without even the implied warranty of
// MERCHANTABILITY or FITNESS FOR A PARTICULAR PURPOSE.  See the
// GNU Affero General Public License for more details.
//
// You should have received a copy of the GNU Affero General Public License
// along with this program.  If not, see <https://www.gnu.org/licenses/>.

package signalmeow

import (
	"bytes"
	"context"
	"crypto/sha256"
	"encoding/binary"
	"encoding/hex"
	"errors"
	"fmt"
	"net/http"
	"strings"

	"github.com/google/uuid"
	"github.com/rs/zerolog"
	"google.golang.org/protobuf/proto"

	"github.com/element-hq/mautrix-signal/pkg/libsignalgo"
	signalpb "github.com/element-hq/mautrix-signal/pkg/signalmeow/protobuf"
	"github.com/element-hq/mautrix-signal/pkg/signalmeow/types"
)

func (cli *Client) StoreContactDetailsAsContact(ctx context.Context, contactDetails *signalpb.ContactDetails, avatar *[]byte) (*types.Contact, error) {
	parsedUUID, err := uuid.Parse(contactDetails.GetAci())
	if err != nil {
		return nil, err
	}
	log := zerolog.Ctx(ctx).With().
		Str("action", "store contact details as contact").
		Stringer("uuid", parsedUUID).
		Logger()
	existingContact, err := cli.Store.ContactStore.LoadContact(ctx, parsedUUID)
	if err != nil {
		log.Err(err).Msg("Failed to load contact from database")
		return nil, err
	}
	if existingContact == nil {
		existingContact = &types.Contact{
			UUID: parsedUUID,
		}
	}

	existingContact.E164 = contactDetails.GetNumber()
	existingContact.ContactName = contactDetails.GetName()
	if profileKeyString := contactDetails.GetProfileKey(); profileKeyString != nil {
		profileKey := libsignalgo.ProfileKey(profileKeyString)
<<<<<<< HEAD
		existingContact.Profile.Key = &profileKey
=======
		existingContact.Profile.Key = profileKey
>>>>>>> 26e27fe9
		err = cli.Store.ProfileKeyStore.StoreProfileKey(ctx, existingContact.UUID, profileKey)
		if err != nil {
			log.Err(err).Msg("Failed to store profile key from contact")
		}
	}

	if avatar != nil && *avatar != nil && len(*avatar) > 0 {
		rawHash := sha256.Sum256(*avatar)
		avatarHash := hex.EncodeToString(rawHash[:])
		var contentType string
		if avatarDetails := contactDetails.GetAvatar(); avatarDetails != nil && !strings.HasSuffix(avatarDetails.GetContentType(), "/*") {
			contentType = *avatarDetails.ContentType
		} else {
			contentType = http.DetectContentType(*avatar)
		}
		existingContact.ContactAvatar = types.ContactAvatar{
			Image:       *avatar,
			ContentType: contentType,
			Hash:        avatarHash,
		}
	}

	storeErr := cli.Store.ContactStore.StoreContact(ctx, *existingContact)
	if storeErr != nil {
		log.Err(storeErr).Msg("Failed to save contact")
		return existingContact, storeErr
	}
	return existingContact, nil
}

func (cli *Client) fetchContactThenTryAndUpdateWithProfile(ctx context.Context, profileUUID uuid.UUID) (existingContact *types.Contact, otherSourceUUID uuid.UUID, err error) {
	log := zerolog.Ctx(ctx).With().
		Str("action", "fetch contact then try and update with profile").
		Stringer("profile_uuid", profileUUID).
		Logger()
	contactChanged := false

	existingContact, err = cli.Store.ContactStore.LoadContact(ctx, profileUUID)
	if err != nil {
<<<<<<< HEAD
		log.Err(err).Msg("error loading contact")
		return
=======
		log.Err(err).Msg("Failed to load contact from database")
		return nil, err
>>>>>>> 26e27fe9
	}
	if existingContact == nil {
		log.Debug().Msg("creating new contact")
		existingContact = &types.Contact{
			UUID: profileUUID,
		}
		contactChanged = true
	} else {
		log.Debug().Msg("updating existing contact")
	}
<<<<<<< HEAD
	profile, lastFetched, fetchErr := cli.RetrieveProfileByID(ctx, profileUUID)
	if fetchErr != nil {
		log.Err(fetchErr).Msg("error retrieving profile")
		// Don't return here, we still want to return what we have
	} else if profile != nil {
		if existingContact.Profile.Name != profile.Name {
			existingContact.Profile.Name = profile.Name
			contactChanged = true
		}
		if existingContact.Profile.About != profile.About {
			existingContact.Profile.About = profile.About
			contactChanged = true
		}
		if existingContact.Profile.AboutEmoji != profile.AboutEmoji {
			existingContact.Profile.AboutEmoji = profile.AboutEmoji
			contactChanged = true
		}
		if existingContact.Profile.AvatarPath != profile.AvatarPath {
			existingContact.Profile.AvatarPath = profile.AvatarPath
			contactChanged = true
		}
		if existingContact.Profile.Key == nil || *existingContact.Profile.Key != profile.Key {
			existingContact.Profile.Key = &profile.Key
=======
	profile, err := cli.RetrieveProfileByID(ctx, profileUUID)
	if err != nil {
		logLevel := zerolog.ErrorLevel
		if errors.Is(err, errProfileKeyNotFound) {
			logLevel = zerolog.DebugLevel
		}
		log.WithLevel(logLevel).Err(err).Msg("Failed to fetch profile")
		// Continue to return contact without profile
	}

	if profile != nil {
		// Don't bother saving every fetched timestamp to the database, but save if anything else changed
		if !existingContact.Profile.Equals(profile) || existingContact.Profile.FetchedAt.IsZero() {
>>>>>>> 26e27fe9
			contactChanged = true
		}
		existingContact.Profile = *profile
	}

	if contactChanged {
<<<<<<< HEAD
		existingContact.ProfileFetchTs = lastFetched.UnixMilli()
		err = cli.Store.ContactStore.StoreContact(ctx, *existingContact)
		if err != nil {
			log.Err(err).Msg("error storing contact")
			return
=======
		err = cli.Store.ContactStore.StoreContact(ctx, *existingContact)
		if err != nil {
			log.Err(err).Msg("Failed to save contact")
			return nil, err
>>>>>>> 26e27fe9
		}
	}

	if fetchErr != nil {
		otherSourceUUID, fetchErr = cli.Store.ContactStore.UpdateContactWithLatestProfile(ctx, existingContact)
		if fetchErr != nil {
			log.Err(fetchErr).Msg("error retrieving latest profile for contact from other users")
		}
	}
	return
}

func (cli *Client) UpdateContactE164(ctx context.Context, uuid uuid.UUID, e164 string) error {
	log := zerolog.Ctx(ctx).With().
		Str("action", "update contact e164").
		Stringer("uuid", uuid).
		Str("e164", e164).
		Logger()
	existingContact, err := cli.Store.ContactStore.LoadContact(ctx, uuid)
	if err != nil {
		log.Err(err).Msg("Failed to load contact from database")
		return err
	}
	if existingContact == nil {
		existingContact = &types.Contact{
			UUID: uuid,
		}
	}
	if existingContact.E164 == e164 {
		return nil
	}
	log.Debug().Msg("Contact phone number changed")
	existingContact.E164 = e164
	return cli.Store.ContactStore.StoreContact(ctx, *existingContact)
}

func (cli *Client) ContactByID(ctx context.Context, uuid uuid.UUID) (contact *types.Contact, otherSourceUUID uuid.UUID, err error) {
	return cli.fetchContactThenTryAndUpdateWithProfile(ctx, uuid)
}

func (cli *Client) ContactByE164(ctx context.Context, e164 string) (*types.Contact, error) {
	contact, err := cli.Store.ContactStore.LoadContactByE164(ctx, e164)
	if err != nil {
		zerolog.Ctx(ctx).Err(err).Msg("ContactByE164 error loading contact")
		return nil, err
	}
	if contact == nil {
		return nil, nil
	}
	contact, _, err = cli.fetchContactThenTryAndUpdateWithProfile(ctx, contact.UUID)
	return contact, err
}

// UnmarshalContactDetailsMessages unmarshals a slice of ContactDetails messages from a byte buffer.
func unmarshalContactDetailsMessages(byteStream []byte) ([]*signalpb.ContactDetails, [][]byte, error) {
	var contactDetailsList []*signalpb.ContactDetails
	var avatarList [][]byte
	buf := bytes.NewBuffer(byteStream)

	for {
		// If no more bytes are left to read, break the loop
		if buf.Len() == 0 {
			break
		}

		// Read the length prefix (varint) of the next Protobuf message
		msgLen, err := binary.ReadUvarint(buf)
		if err != nil {
			return nil, nil, fmt.Errorf("Failed to read message length: %v", err)
		}

		// If no more bytes are left to read, break the loop
		if buf.Len() == 0 {
			break
		}

		// Read the Protobuf message using the length obtained
		msgBytes := buf.Next(int(msgLen))

		// Unmarshal the Protobuf message into a ContactDetails object
		contactDetails := &signalpb.ContactDetails{}
		if err := proto.Unmarshal(msgBytes, contactDetails); err != nil {
			return nil, nil, fmt.Errorf("Failed to unmarshal ContactDetails: %v", err)
		}

		// Append the ContactDetails object to the result slice
		contactDetailsList = append(contactDetailsList, contactDetails)

		// If the ContactDetails object has an avatar, read it into a byte slice
		if contactDetails.Avatar != nil && contactDetails.Avatar.Length != nil && *contactDetails.Avatar.Length > 0 {
			avatarBytes := buf.Next(int(*contactDetails.Avatar.Length))
			// TODO why is this making a copy?
			avatarBytesCopy := make([]byte, len(avatarBytes))
			copy(avatarBytesCopy, avatarBytes)
			avatarList = append(avatarList, avatarBytesCopy)
		} else {
			// If there isn't, append nil so the indicies line up
			avatarList = append(avatarList, nil)
		}
	}

	return contactDetailsList, avatarList, nil
}<|MERGE_RESOLUTION|>--- conflicted
+++ resolved
@@ -60,11 +60,7 @@
 	existingContact.ContactName = contactDetails.GetName()
 	if profileKeyString := contactDetails.GetProfileKey(); profileKeyString != nil {
 		profileKey := libsignalgo.ProfileKey(profileKeyString)
-<<<<<<< HEAD
-		existingContact.Profile.Key = &profileKey
-=======
 		existingContact.Profile.Key = profileKey
->>>>>>> 26e27fe9
 		err = cli.Store.ProfileKeyStore.StoreProfileKey(ctx, existingContact.UUID, profileKey)
 		if err != nil {
 			log.Err(err).Msg("Failed to store profile key from contact")
@@ -95,22 +91,17 @@
 	return existingContact, nil
 }
 
-func (cli *Client) fetchContactThenTryAndUpdateWithProfile(ctx context.Context, profileUUID uuid.UUID) (existingContact *types.Contact, otherSourceUUID uuid.UUID, err error) {
+func (cli *Client) fetchContactThenTryAndUpdateWithProfile(ctx context.Context, profileUUID uuid.UUID) (*types.Contact, error) {
 	log := zerolog.Ctx(ctx).With().
 		Str("action", "fetch contact then try and update with profile").
 		Stringer("profile_uuid", profileUUID).
 		Logger()
 	contactChanged := false
 
-	existingContact, err = cli.Store.ContactStore.LoadContact(ctx, profileUUID)
-	if err != nil {
-<<<<<<< HEAD
-		log.Err(err).Msg("error loading contact")
-		return
-=======
+	existingContact, err := cli.Store.ContactStore.LoadContact(ctx, profileUUID)
+	if err != nil {
 		log.Err(err).Msg("Failed to load contact from database")
 		return nil, err
->>>>>>> 26e27fe9
 	}
 	if existingContact == nil {
 		log.Debug().Msg("creating new contact")
@@ -121,31 +112,6 @@
 	} else {
 		log.Debug().Msg("updating existing contact")
 	}
-<<<<<<< HEAD
-	profile, lastFetched, fetchErr := cli.RetrieveProfileByID(ctx, profileUUID)
-	if fetchErr != nil {
-		log.Err(fetchErr).Msg("error retrieving profile")
-		// Don't return here, we still want to return what we have
-	} else if profile != nil {
-		if existingContact.Profile.Name != profile.Name {
-			existingContact.Profile.Name = profile.Name
-			contactChanged = true
-		}
-		if existingContact.Profile.About != profile.About {
-			existingContact.Profile.About = profile.About
-			contactChanged = true
-		}
-		if existingContact.Profile.AboutEmoji != profile.AboutEmoji {
-			existingContact.Profile.AboutEmoji = profile.AboutEmoji
-			contactChanged = true
-		}
-		if existingContact.Profile.AvatarPath != profile.AvatarPath {
-			existingContact.Profile.AvatarPath = profile.AvatarPath
-			contactChanged = true
-		}
-		if existingContact.Profile.Key == nil || *existingContact.Profile.Key != profile.Key {
-			existingContact.Profile.Key = &profile.Key
-=======
 	profile, err := cli.RetrieveProfileByID(ctx, profileUUID)
 	if err != nil {
 		logLevel := zerolog.ErrorLevel
@@ -159,35 +125,19 @@
 	if profile != nil {
 		// Don't bother saving every fetched timestamp to the database, but save if anything else changed
 		if !existingContact.Profile.Equals(profile) || existingContact.Profile.FetchedAt.IsZero() {
->>>>>>> 26e27fe9
 			contactChanged = true
 		}
 		existingContact.Profile = *profile
 	}
 
 	if contactChanged {
-<<<<<<< HEAD
-		existingContact.ProfileFetchTs = lastFetched.UnixMilli()
-		err = cli.Store.ContactStore.StoreContact(ctx, *existingContact)
-		if err != nil {
-			log.Err(err).Msg("error storing contact")
-			return
-=======
 		err = cli.Store.ContactStore.StoreContact(ctx, *existingContact)
 		if err != nil {
 			log.Err(err).Msg("Failed to save contact")
 			return nil, err
->>>>>>> 26e27fe9
-		}
-	}
-
-	if fetchErr != nil {
-		otherSourceUUID, fetchErr = cli.Store.ContactStore.UpdateContactWithLatestProfile(ctx, existingContact)
-		if fetchErr != nil {
-			log.Err(fetchErr).Msg("error retrieving latest profile for contact from other users")
-		}
-	}
-	return
+		}
+	}
+	return existingContact, nil
 }
 
 func (cli *Client) UpdateContactE164(ctx context.Context, uuid uuid.UUID, e164 string) error {
@@ -214,7 +164,7 @@
 	return cli.Store.ContactStore.StoreContact(ctx, *existingContact)
 }
 
-func (cli *Client) ContactByID(ctx context.Context, uuid uuid.UUID) (contact *types.Contact, otherSourceUUID uuid.UUID, err error) {
+func (cli *Client) ContactByID(ctx context.Context, uuid uuid.UUID) (*types.Contact, error) {
 	return cli.fetchContactThenTryAndUpdateWithProfile(ctx, uuid)
 }
 
@@ -227,7 +177,7 @@
 	if contact == nil {
 		return nil, nil
 	}
-	contact, _, err = cli.fetchContactThenTryAndUpdateWithProfile(ctx, contact.UUID)
+	contact, err = cli.fetchContactThenTryAndUpdateWithProfile(ctx, contact.UUID)
 	return contact, err
 }
 
