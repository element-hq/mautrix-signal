<<<<<<< HEAD
-- v0 -> v7: Latest revision
=======
-- v0 -> v8: Latest revision
>>>>>>> 26e27fe9
CREATE TABLE signalmeow_device (
    aci_uuid              TEXT PRIMARY KEY,

    aci_identity_key_pair bytea   NOT NULL,
    registration_id       INTEGER NOT NULL CHECK ( registration_id >= 0 AND registration_id < 4294967296 ),

    pni_uuid              TEXT    NOT NULL,
    pni_identity_key_pair bytea   NOT NULL,
    pni_registration_id   INTEGER NOT NULL CHECK ( pni_registration_id >= 0 AND pni_registration_id < 4294967296 ),

    device_id             INTEGER NOT NULL,
    number                TEXT    NOT NULL DEFAULT '',
    password              TEXT    NOT NULL DEFAULT ''
);

CREATE TABLE signalmeow_pre_keys (
    aci_uuid  TEXT    NOT NULL,
    key_id    INTEGER NOT NULL,
    uuid_kind TEXT    NOT NULL,
    is_signed BOOLEAN NOT NULL,
    key_pair  bytea   NOT NULL,
    uploaded  BOOLEAN NOT NULL,

    PRIMARY KEY (aci_uuid, uuid_kind, is_signed, key_id),
    FOREIGN KEY (aci_uuid) REFERENCES signalmeow_device (aci_uuid) ON DELETE CASCADE ON UPDATE CASCADE
);

CREATE TABLE signalmeow_identity_keys (
    our_aci_uuid    TEXT    NOT NULL,
    their_aci_uuid  TEXT    NOT NULL,
    their_device_id INTEGER NOT NULL,
    key             bytea   NOT NULL,
    trust_level     TEXT    NOT NULL,

    PRIMARY KEY (our_aci_uuid, their_aci_uuid, their_device_id),
    FOREIGN KEY (our_aci_uuid) REFERENCES signalmeow_device (aci_uuid) ON DELETE CASCADE ON UPDATE CASCADE
);

CREATE TABLE signalmeow_sessions (
    our_aci_uuid    TEXT    NOT NULL,
    their_aci_uuid  TEXT    NOT NULL,
    their_device_id INTEGER NOT NULL,
    record          bytea   NOT NULL,

    PRIMARY KEY (our_aci_uuid, their_aci_uuid, their_device_id),
    FOREIGN KEY (our_aci_uuid) REFERENCES signalmeow_device (aci_uuid) ON DELETE CASCADE ON UPDATE CASCADE
);

CREATE TABLE signalmeow_profile_keys (
    our_aci_uuid   TEXT  NOT NULL,
    their_aci_uuid TEXT  NOT NULL,
    key            bytea NOT NULL,

    PRIMARY KEY (our_aci_uuid, their_aci_uuid),
    FOREIGN KEY (our_aci_uuid) REFERENCES signalmeow_device (aci_uuid) ON DELETE CASCADE ON UPDATE CASCADE
);

CREATE TABLE signalmeow_sender_keys (
    our_aci_uuid     TEXT    NOT NULL,
    sender_uuid      TEXT    NOT NULL,
    sender_device_id INTEGER NOT NULL,
    distribution_id  TEXT    NOT NULL,
    key_record       bytea   NOT NULL,

    PRIMARY KEY (our_aci_uuid, sender_uuid, sender_device_id, distribution_id),
    FOREIGN KEY (our_aci_uuid) REFERENCES signalmeow_device (aci_uuid) ON DELETE CASCADE ON UPDATE CASCADE
);

CREATE TABLE signalmeow_groups (
    our_aci_uuid     TEXT NOT NULL,
    group_identifier TEXT NOT NULL,
    master_key       TEXT NOT NULL,

    PRIMARY KEY (our_aci_uuid, group_identifier)
);

CREATE TABLE signalmeow_contacts (
    our_aci_uuid        TEXT   NOT NULL,
    aci_uuid            TEXT   NOT NULL,
    e164_number         TEXT   NOT NULL,
    contact_name        TEXT   NOT NULL,
    contact_avatar_hash TEXT   NOT NULL,
    profile_key         bytea,
<<<<<<< HEAD
    profile_name        TEXT,
    profile_about       TEXT,
    profile_about_emoji TEXT,
    profile_avatar_path TEXT NOT NULL DEFAULT '',
    profile_avatar_hash TEXT,
    profile_fetch_ts    BIGINT NOT NULL DEFAULT 0,
=======
    profile_name        TEXT   NOT NULL,
    profile_about       TEXT   NOT NULL,
    profile_about_emoji TEXT   NOT NULL,
    profile_avatar_path TEXT   NOT NULL,
    profile_fetched_at  BIGINT,
>>>>>>> 26e27fe9

    PRIMARY KEY (our_aci_uuid, aci_uuid),
    FOREIGN KEY (our_aci_uuid) REFERENCES signalmeow_device (aci_uuid) ON DELETE CASCADE ON UPDATE CASCADE
);

CREATE TABLE signalmeow_kyber_pre_keys (
    aci_uuid       TEXT    NOT NULL,
    key_id         INTEGER NOT NULL,
    uuid_kind      TEXT    NOT NULL,
    key_pair       bytea   NOT NULL,
    is_last_resort BOOLEAN NOT NULL,

    PRIMARY KEY (aci_uuid, uuid_kind, key_id),
    FOREIGN KEY (aci_uuid) REFERENCES signalmeow_device (aci_uuid) ON DELETE CASCADE ON UPDATE CASCADE
);<|MERGE_RESOLUTION|>--- conflicted
+++ resolved
@@ -1,8 +1,4 @@
-<<<<<<< HEAD
--- v0 -> v7: Latest revision
-=======
 -- v0 -> v8: Latest revision
->>>>>>> 26e27fe9
 CREATE TABLE signalmeow_device (
     aci_uuid              TEXT PRIMARY KEY,
 
@@ -86,20 +82,11 @@
     contact_name        TEXT   NOT NULL,
     contact_avatar_hash TEXT   NOT NULL,
     profile_key         bytea,
-<<<<<<< HEAD
-    profile_name        TEXT,
-    profile_about       TEXT,
-    profile_about_emoji TEXT,
-    profile_avatar_path TEXT NOT NULL DEFAULT '',
-    profile_avatar_hash TEXT,
-    profile_fetch_ts    BIGINT NOT NULL DEFAULT 0,
-=======
     profile_name        TEXT   NOT NULL,
     profile_about       TEXT   NOT NULL,
     profile_about_emoji TEXT   NOT NULL,
     profile_avatar_path TEXT   NOT NULL,
     profile_fetched_at  BIGINT,
->>>>>>> 26e27fe9
 
     PRIMARY KEY (our_aci_uuid, aci_uuid),
     FOREIGN KEY (our_aci_uuid) REFERENCES signalmeow_device (aci_uuid) ON DELETE CASCADE ON UPDATE CASCADE
