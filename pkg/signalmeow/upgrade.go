--- conflicted
+++ resolved
@@ -12,7 +12,7 @@
 //
 // This may be of use if you want to manage the database fully manually, but in most cases you
 // should just call StoreContainer.Upgrade to let the library handle everything.
-var Upgrades = [...]upgradeFunc{upgradeV1, upgradeV2, upgradeV3, upgradeV4}
+var Upgrades = [...]upgradeFunc{upgradeV1, upgradeV2, upgradeV3, upgradeV4, upgradeV5}
 
 func (c *StoreContainer) getVersion() (int, error) {
 	_, err := c.db.Exec("CREATE TABLE IF NOT EXISTS signalmeow_version (version INTEGER)")
@@ -194,7 +194,6 @@
 	return nil
 }
 
-<<<<<<< HEAD
 func upgradeV4(tx *sql.Tx, _ *StoreContainer) error {
 	_, err := tx.Exec(`CREATE TABLE signalmeow_kyber_pre_keys (
 		aci_uuid	   TEXT NOT NULL,
@@ -206,8 +205,13 @@
 		PRIMARY KEY (aci_uuid, uuid_kind, key_id),
 		FOREIGN KEY (aci_uuid) REFERENCES signalmeow_device(aci_uuid) ON DELETE CASCADE ON UPDATE CASCADE
 	)`)
-=======
-func upgradeV4(tx *sql.Tx, c *StoreContainer) error {
+	if err != nil {
+		return err
+	}
+	return nil
+}
+
+func upgradeV5(tx *sql.Tx, c *StoreContainer) error {
 	if c.dialect != dbutil.Postgres.String() {
 		return nil
 	}
@@ -224,15 +228,10 @@
 		FROM signalmeow_profile_keys
 		WHERE signalmeow_contacts.aci_uuid=signalmeow_profile_keys.their_aci_uuid
 	`)
->>>>>>> 6f378d1b
-	if err != nil {
-		return err
-	}
-	return nil
-<<<<<<< HEAD
-}
-
-// NOTE: If adding a new upgrade, make sure to add it to the Upgrades array above.
-=======
-}
->>>>>>> 6f378d1b
+	if err != nil {
+		return err
+	}
+	return nil
+}
+
+// NOTE: If adding a new upgrade, make sure to add it to the Upgrades array above.