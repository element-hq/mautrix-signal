// mautrix-signal - A Matrix-signal puppeting bridge.
// Copyright (C) 2023 Scott Weber
//
// This program is free software: you can redistribute it and/or modify
// it under the terms of the GNU Affero General Public License as published by
// the Free Software Foundation, either version 3 of the License, or
// (at your option) any later version.
//
// This program is distributed in the hope that it will be useful,
// but WITHOUT ANY WARRANTY; without even the implied warranty of
// MERCHANTABILITY or FITNESS FOR A PARTICULAR PURPOSE.  See the
// GNU Affero General Public License for more details.
//
// You should have received a copy of the GNU Affero General Public License
// along with this program.  If not, see <https://www.gnu.org/licenses/>.

package main

import (
	"context"
	"crypto/sha256"
	"encoding/hex"
	"fmt"
	"net/http"
	"regexp"

	"github.com/google/uuid"
	"github.com/rs/zerolog"

	"github.com/element-hq/mautrix-go"
	"github.com/element-hq/mautrix-go/appservice"
	"github.com/element-hq/mautrix-go/bridge"
	"github.com/element-hq/mautrix-go/id"

	"github.com/element-hq/mautrix-signal/database"
	"github.com/element-hq/mautrix-signal/pkg/signalmeow/types"
)

func (br *SignalBridge) GetPuppetByMXID(mxid id.UserID) *Puppet {
	signalID, ok := br.ParsePuppetMXID(mxid)
	if !ok {
		return nil
	}

	return br.GetPuppetBySignalID(signalID)
}

func (br *SignalBridge) GetPuppetBySignalIDString(id string) *Puppet {
	parsed, err := uuid.Parse(id)
	if err != nil {
		return nil
	}
	return br.GetPuppetBySignalID(parsed)
}

func (br *SignalBridge) GetPuppetBySignalID(id uuid.UUID) *Puppet {
	br.puppetsLock.Lock()
	defer br.puppetsLock.Unlock()

	if id == uuid.Nil {
		br.ZLog.Warn().Msg("Trying to get puppet with empty signal_user_id")
		return nil
	}

	puppet, ok := br.puppets[id]
	if !ok {
		dbPuppet, err := br.DB.Puppet.GetBySignalID(context.TODO(), id)
		if err != nil {
			br.ZLog.Err(err).Msg("Failed to get puppet from database")
			return nil
		}
		return br.loadPuppet(context.TODO(), dbPuppet, &id)
	}
	return puppet
}

func (br *SignalBridge) GetPuppetByCustomMXID(mxid id.UserID) *Puppet {
	br.puppetsLock.Lock()
	defer br.puppetsLock.Unlock()

	puppet, ok := br.puppetsByCustomMXID[mxid]
	if !ok {
		dbPuppet, err := br.DB.Puppet.GetByCustomMXID(context.TODO(), mxid)
		if err != nil {
			br.ZLog.Err(err).Msg("Failed to get puppet from database")
			return nil
		}
		return br.loadPuppet(context.TODO(), dbPuppet, nil)
	}
	return puppet
}

func (br *SignalBridge) GetAllPuppetsWithCustomMXID() []*Puppet {
	puppets, err := br.DB.Puppet.GetAllWithCustomMXID(context.TODO())
	if err != nil {
		br.ZLog.Error().Err(err).Msg("Failed to get all puppets with custom MXID")
		return nil
	}
	return br.dbPuppetsToPuppets(puppets)
}

func (br *SignalBridge) FormatPuppetMXID(u uuid.UUID) id.UserID {
	return id.NewUserID(
		br.Config.Bridge.FormatUsername(u.String()),
		br.Config.Homeserver.Domain,
	)
}

func (br *SignalBridge) loadPuppet(ctx context.Context, dbPuppet *database.Puppet, u *uuid.UUID) *Puppet {
	if dbPuppet == nil {
		if u == nil {
			return nil
		}
		dbPuppet = br.DB.Puppet.New()
		dbPuppet.SignalID = *u
		err := dbPuppet.Insert(ctx)
		if err != nil {
			br.ZLog.Error().Err(err).Stringer("signal_user_id", *u).Msg("Failed to insert new puppet")
			return nil
		}
	}

	puppet := br.NewPuppet(dbPuppet)
	br.puppets[puppet.SignalID] = puppet
	if puppet.CustomMXID != "" {
		br.puppetsByCustomMXID[puppet.CustomMXID] = puppet
	}
	return puppet
}

func (br *SignalBridge) dbPuppetsToPuppets(dbPuppets []*database.Puppet) []*Puppet {
	br.puppetsLock.Lock()
	defer br.puppetsLock.Unlock()

	output := make([]*Puppet, len(dbPuppets))
	for index, dbPuppet := range dbPuppets {
		if dbPuppet == nil {
			continue
		}
		puppet, ok := br.puppets[dbPuppet.SignalID]
		if !ok {
			puppet = br.loadPuppet(context.TODO(), dbPuppet, nil)
		}
		output[index] = puppet
	}
	return output
}

func (br *SignalBridge) NewPuppet(dbPuppet *database.Puppet) *Puppet {
	return &Puppet{
		Puppet: dbPuppet,
		bridge: br,
		log:    br.ZLog.With().Stringer("signal_user_id", dbPuppet.SignalID).Logger(),

		MXID: br.FormatPuppetMXID(dbPuppet.SignalID),
	}
}

func (br *SignalBridge) ParsePuppetMXID(mxid id.UserID) (uuid.UUID, bool) {
	if userIDRegex == nil {
		pattern := fmt.Sprintf(
			"^@%s:%s$",
			// The "SignalID" portion of the MXID is a (lowercase) UUID
			br.Config.Bridge.FormatUsername("([0-9a-f]{8}-[0-9a-f]{4}-[0-9a-f]{4}-[0-9a-f]{4}-[0-9a-f]{12})"),
			br.Config.Homeserver.Domain,
		)
		br.ZLog.Debug().Str("pattern", pattern).Msg("Compiling userIDRegex")

		userIDRegex = regexp.MustCompile(pattern)
	}

	match := userIDRegex.FindStringSubmatch(string(mxid))
	if len(match) == 2 {
		parsed, err := uuid.Parse(match[1])
		if err != nil {
			return uuid.Nil, false
		}
		return parsed, true
	}

	return uuid.Nil, false
}

type PuppetActivity struct {
	currentUserCount uint
	isBlocked        bool
}

type Puppet struct {
	*database.Puppet

	bridge *SignalBridge
	log    zerolog.Logger

	MXID id.UserID

	customIntent *appservice.IntentAPI
	customUser   *User
}

var userIDRegex *regexp.Regexp

var (
	_ bridge.Ghost            = (*Puppet)(nil)
	_ bridge.GhostWithProfile = (*Puppet)(nil)
)

func (puppet *Puppet) GetMXID() id.UserID {
	return puppet.MXID
}

func (puppet *Puppet) DefaultIntent() *appservice.IntentAPI {
	return puppet.bridge.AS.Intent(puppet.MXID)
}

func (puppet *Puppet) CustomIntent() *appservice.IntentAPI {
	if puppet == nil {
		return nil
	}
	return puppet.customIntent
}

func (puppet *Puppet) IntentFor(portal *Portal) *appservice.IntentAPI {
	if puppet != nil {
		if puppet.customIntent == nil || portal.UserID() == puppet.SignalID {
			return puppet.DefaultIntent()
		}
		return puppet.customIntent
	}
	return nil
}

func (puppet *Puppet) GetDisplayname() string {
	return puppet.Name
}

func (puppet *Puppet) GetAvatarURL() id.ContentURI {
	return puppet.AvatarURL
}

func (puppet *Puppet) UpdateInfo(ctx context.Context, source *User) {
	log := zerolog.Ctx(ctx).With().
		Str("function", "Puppet.UpdateInfo").
		Stringer("signal_user_id", puppet.SignalID).
		Logger()
	ctx = log.WithContext(ctx)
	var err error
	log.Debug().Msg("Fetching contact info to update puppet")
	info, sourceUUID, err := source.Client.ContactByID(ctx, puppet.SignalID)
	if err != nil {
		log.Err(err).Msg("Failed to fetch contact info")
		return
	}
<<<<<<< HEAD
	if sourceUUID != uuid.Nil {
		source = puppet.bridge.GetUserBySignalID(sourceUUID)
		if source == nil || source.Client == nil {
			log.Warn().
				Stringer("source_uuid", sourceUUID).
				Msg("No fallback user for profile info update")
			return
		}
		log.Debug().
			Stringer("source_mxid", source.MXID).
			Msg("Using fallback user for profile info update")
=======
	if !puppet.bridge.Config.Bridge.UseOutdatedProfiles && puppet.ProfileFetchedAt.After(info.Profile.FetchedAt) {
		log.Debug().
			Time("contact_profile_fetched_at", info.Profile.FetchedAt).
			Time("puppet_profile_fetched_at", puppet.ProfileFetchedAt).
			Msg("Ignoring outdated contact info")
		return
>>>>>>> 26e27fe9
	}

	log.Trace().Msg("Updating puppet info")

	update := false
	if puppet.ProfileFetchedAt.IsZero() && !info.Profile.FetchedAt.IsZero() {
		update = true
	}
	puppet.ProfileFetchedAt = info.Profile.FetchedAt
	if info.E164 != "" && puppet.Number != info.E164 {
		puppet.Number = info.E164
		update = true
	}
	update = puppet.updateName(ctx, info) || update
	update = puppet.updateAvatar(ctx, source, info) || update
	if update {
		puppet.ContactInfoSet = false
		puppet.UpdateContactInfo(ctx)
		err = puppet.Update(ctx)
		if err != nil {
			log.Err(err).Msg("Failed to save puppet to database after updating")
		}
		go puppet.updatePortalMeta(ctx)
		log.Debug().Msg("Puppet info updated")
	}
}
func (puppet *Puppet) UpdateContactInfo(ctx context.Context) {
	if !puppet.bridge.SpecVersions.Supports(mautrix.BeeperFeatureArbitraryProfileMeta) || puppet.ContactInfoSet {
		return
	}

	identifiers := []string{
		fmt.Sprintf("signal:%s", puppet.SignalID),
	}
	if puppet.Number != "" {
		identifiers = append(identifiers, fmt.Sprintf("tel:%s", puppet.Number))
	}
	contactInfo := map[string]any{
		"com.beeper.bridge.identifiers": identifiers,
		"com.beeper.bridge.remote_id":   puppet.SignalID.String(),
		"com.beeper.bridge.service":     "signal",
		"com.beeper.bridge.network":     "signal",
	}
	err := puppet.DefaultIntent().BeeperUpdateProfile(ctx, contactInfo)
	if err != nil {
		zerolog.Ctx(ctx).Err(err).Msg("Failed to store custom contact info in profile")
	} else {
		puppet.ContactInfoSet = true
	}
}

func (puppet *Puppet) updatePortalMeta(ctx context.Context) {
	for _, portal := range puppet.bridge.FindPrivateChatPortalsWith(puppet.SignalID) {
		// Get room create lock to prevent races between receiving contact info and room creation.
		portal.roomCreateLock.Lock()
		portal.UpdateDMInfo(ctx, false)
		portal.roomCreateLock.Unlock()
	}
}

func (puppet *Puppet) updateAvatar(ctx context.Context, source *User, info *types.Contact) bool {
	var avatarData []byte
	var avatarContentType string
	log := zerolog.Ctx(ctx)
	if puppet.bridge.Config.Bridge.UseContactAvatars && info.ContactAvatar.Hash != "" {
		if puppet.AvatarHash == info.ContactAvatar.Hash && puppet.AvatarSet {
			return false
		}
		avatarData = info.ContactAvatar.Image
		avatarContentType = info.ContactAvatar.ContentType
		if avatarData == nil {
			// TODO what to do? 🤔
			return false
		}
		puppet.AvatarPath = ""
		puppet.AvatarHash = info.ContactAvatar.Hash
	} else {
		if puppet.AvatarPath == info.Profile.AvatarPath && puppet.AvatarSet {
			return false
		}
		if info.Profile.AvatarPath == "" {
			puppet.AvatarURL = id.ContentURI{}
			puppet.AvatarPath = ""
			puppet.AvatarHash = ""
			puppet.AvatarSet = false
			err := puppet.DefaultIntent().SetAvatarURL(ctx, puppet.AvatarURL)
			if err != nil {
				log.Err(err).Msg("Failed to remove user avatar")
				return true
			}
			log.Debug().Msg("Avatar removed")
			puppet.AvatarSet = true
			return true
		}
		var err error
		avatarData, err = source.Client.DownloadUserAvatar(ctx, info.Profile.AvatarPath, info.Profile.Key)
		if err != nil {
			log.Err(err).
				Str("profile_avatar_path", info.Profile.AvatarPath).
				Msg("Failed to download new user avatar")
			return true
		}
		avatarContentType = http.DetectContentType(avatarData)
		puppet.AvatarPath = info.Profile.AvatarPath
		hash := sha256.Sum256(avatarData)
		newHash := hex.EncodeToString(hash[:])
		if puppet.AvatarHash == newHash && puppet.AvatarSet {
			log.Debug().
				Str("avatar_hash", newHash).
				Str("new_avatar_path", puppet.AvatarPath).
				Msg("Avatar path changed, but hash didn't")
			// Path changed, but actual avatar didn't
			return true
		}
		puppet.AvatarHash = newHash
		info.ProfileAvatarHash = newHash
		source.Client.Store.ContactStore.StoreContact(ctx, *info)
		err = source.Client.Store.ContactStore.StoreContact(ctx, *info)
		if err != nil {
			log.Warn().Err(err).Msg("error updating contact's profile avatar hash")
		}
	}
<<<<<<< HEAD
=======
	hash := sha256.Sum256(avatarData)
	newHash := hex.EncodeToString(hash[:])
	if puppet.AvatarHash == newHash && puppet.AvatarSet {
		log.Debug().
			Str("avatar_hash", newHash).
			Str("new_avatar_path", puppet.AvatarPath).
			Msg("Avatar path changed, but hash didn't")
		// Path changed, but actual avatar didn't
		return true
	}
	puppet.AvatarPath = info.Profile.AvatarPath
	puppet.AvatarHash = newHash
>>>>>>> 26e27fe9
	puppet.AvatarSet = false
	puppet.AvatarURL = id.ContentURI{}
	resp, err := puppet.DefaultIntent().UploadBytes(ctx, avatarData, avatarContentType)
	if err != nil {
		log.Err(err).
			Str("avatar_hash", puppet.AvatarHash).
			Msg("Failed to upload new user avatar")
		return true
	}
	puppet.AvatarURL = resp.ContentURI
	err = puppet.DefaultIntent().SetAvatarURL(ctx, puppet.AvatarURL)
	if err != nil {
		log.Err(err).Msg("Failed to update user avatar")
		return true
	}
	log.Debug().
		Str("avatar_hash", puppet.AvatarHash).
		Stringer("avatar_mxc", resp.ContentURI).
		Msg("Avatar updated successfully")
	puppet.AvatarSet = true
	return true
}

func (puppet *Puppet) updateName(ctx context.Context, contact *types.Contact) bool {
	// TODO set name quality
	newName := puppet.bridge.Config.Bridge.FormatDisplayname(contact)
	if puppet.NameSet && puppet.Name == newName {
		return false
	}
	puppet.Name = newName
	puppet.NameSet = false
	err := puppet.DefaultIntent().SetDisplayName(ctx, newName)
	if err != nil {
		zerolog.Ctx(ctx).Err(err).Msg("Failed to update user displayname")
	} else {
		puppet.NameSet = true
	}
	return true
}<|MERGE_RESOLUTION|>--- conflicted
+++ resolved
@@ -246,31 +246,17 @@
 	ctx = log.WithContext(ctx)
 	var err error
 	log.Debug().Msg("Fetching contact info to update puppet")
-	info, sourceUUID, err := source.Client.ContactByID(ctx, puppet.SignalID)
+	info, err := source.Client.ContactByID(ctx, puppet.SignalID)
 	if err != nil {
 		log.Err(err).Msg("Failed to fetch contact info")
 		return
 	}
-<<<<<<< HEAD
-	if sourceUUID != uuid.Nil {
-		source = puppet.bridge.GetUserBySignalID(sourceUUID)
-		if source == nil || source.Client == nil {
-			log.Warn().
-				Stringer("source_uuid", sourceUUID).
-				Msg("No fallback user for profile info update")
-			return
-		}
-		log.Debug().
-			Stringer("source_mxid", source.MXID).
-			Msg("Using fallback user for profile info update")
-=======
 	if !puppet.bridge.Config.Bridge.UseOutdatedProfiles && puppet.ProfileFetchedAt.After(info.Profile.FetchedAt) {
 		log.Debug().
 			Time("contact_profile_fetched_at", info.Profile.FetchedAt).
 			Time("puppet_profile_fetched_at", puppet.ProfileFetchedAt).
 			Msg("Ignoring outdated contact info")
 		return
->>>>>>> 26e27fe9
 	}
 
 	log.Trace().Msg("Updating puppet info")
@@ -386,28 +372,12 @@
 			return true
 		}
 		puppet.AvatarHash = newHash
-		info.ProfileAvatarHash = newHash
 		source.Client.Store.ContactStore.StoreContact(ctx, *info)
 		err = source.Client.Store.ContactStore.StoreContact(ctx, *info)
 		if err != nil {
 			log.Warn().Err(err).Msg("error updating contact's profile avatar hash")
 		}
 	}
-<<<<<<< HEAD
-=======
-	hash := sha256.Sum256(avatarData)
-	newHash := hex.EncodeToString(hash[:])
-	if puppet.AvatarHash == newHash && puppet.AvatarSet {
-		log.Debug().
-			Str("avatar_hash", newHash).
-			Str("new_avatar_path", puppet.AvatarPath).
-			Msg("Avatar path changed, but hash didn't")
-		// Path changed, but actual avatar didn't
-		return true
-	}
-	puppet.AvatarPath = info.Profile.AvatarPath
-	puppet.AvatarHash = newHash
->>>>>>> 26e27fe9
 	puppet.AvatarSet = false
 	puppet.AvatarURL = id.ContentURI{}
 	resp, err := puppet.DefaultIntent().UploadBytes(ctx, avatarData, avatarContentType)
